The following is a list of files and features that are going to be
removed in the kernel source tree.  Every entry should contain what
exactly is going away, why it is happening, and who is going to be doing
the work.  When the feature is removed from the kernel, it should also
be removed from this file.

---------------------------

What:	PRISM54
When:	2.6.34

Why:	prism54 FullMAC PCI / Cardbus devices used to be supported only by the
	prism54 wireless driver. After Intersil stopped selling these
	devices in preference for the newer more flexible SoftMAC devices
	a SoftMAC device driver was required and prism54 did not support
	them. The p54pci driver now exists and has been present in the kernel for
	a while. This driver supports both SoftMAC devices and FullMAC devices.
	The main difference between these devices was the amount of memory which
	could be used for the firmware. The SoftMAC devices support a smaller
	amount of memory. Because of this the SoftMAC firmware fits into FullMAC
	devices's memory. p54pci supports not only PCI / Cardbus but also USB
	and SPI. Since p54pci supports all devices prism54 supports
	you will have a conflict. I'm not quite sure how distributions are
	handling this conflict right now. prism54 was kept around due to
	claims users may experience issues when using the SoftMAC driver.
	Time has passed users have not reported issues. If you use prism54
	and for whatever reason you cannot use p54pci please let us know!
	E-mail us at: linux-wireless@vger.kernel.org

	For more information see the p54 wiki page:

	http://wireless.kernel.org/en/users/Drivers/p54

Who:	Luis R. Rodriguez <lrodriguez@atheros.com>

---------------------------

What:	IRQF_SAMPLE_RANDOM
Check:	IRQF_SAMPLE_RANDOM
When:	July 2009

Why:	Many of IRQF_SAMPLE_RANDOM users are technically bogus as entropy
	sources in the kernel's current entropy model. To resolve this, every
	input point to the kernel's entropy pool needs to better document the
	type of entropy source it actually is. This will be replaced with
	additional add_*_randomness functions in drivers/char/random.c

Who:	Robin Getz <rgetz@blackfin.uclinux.org> & Matt Mackall <mpm@selenic.com>

---------------------------

What:	Deprecated snapshot ioctls
When:	2.6.36

Why:	The ioctls in kernel/power/user.c were marked as deprecated long time
	ago. Now they notify users about that so that they need to replace
	their userspace. After some more time, remove them completely.

Who:	Jiri Slaby <jirislaby@gmail.com>

---------------------------

What:	The ieee80211_regdom module parameter
When:	March 2010 / desktop catchup

Why:	This was inherited by the CONFIG_WIRELESS_OLD_REGULATORY code,
	and currently serves as an option for users to define an
	ISO / IEC 3166 alpha2 code for the country they are currently
	present in. Although there are userspace API replacements for this
	through nl80211 distributions haven't yet caught up with implementing
	decent alternatives through standard GUIs. Although available as an
	option through iw or wpa_supplicant its just a matter of time before
	distributions pick up good GUI options for this. The ideal solution
	would actually consist of intelligent designs which would do this for
	the user automatically even when travelling through different countries.
	Until then we leave this module parameter as a compromise.

	When userspace improves with reasonable widely-available alternatives for
	this we will no longer need this module parameter. This entry hopes that
	by the super-futuristically looking date of "March 2010" we will have
	such replacements widely available.

Who:	Luis R. Rodriguez <lrodriguez@atheros.com>

---------------------------

What:	dev->power.power_state
When:	July 2007
Why:	Broken design for runtime control over driver power states, confusing
	driver-internal runtime power management with:  mechanisms to support
	system-wide sleep state transitions; event codes that distinguish
	different phases of swsusp "sleep" transitions; and userspace policy
	inputs.  This framework was never widely used, and most attempts to
	use it were broken.  Drivers should instead be exposing domain-specific
	interfaces either to kernel or to userspace.
Who:	Pavel Machek <pavel@ucw.cz>

---------------------------

What:	Video4Linux obsolete drivers using V4L1 API
When:	kernel 2.6.39
Files:	drivers/staging/se401/* drivers/staging/usbvideo/*
Check:	drivers/staging/se401/se401.c drivers/staging/usbvideo/usbvideo.c
Why:	There are some drivers still using V4L1 API, despite all efforts we've done
	to migrate. Those drivers are for obsolete hardware that the old maintainer
	didn't care (or not have the hardware anymore), and that no other developer
	could find any hardware to buy. They probably have no practical usage today,
	and people with such old hardware could probably keep using an older version
	of the kernel. Those drivers will be moved to staging on 2.6.38 and, if nobody
	cares enough to port and test them with V4L2 API, they'll be removed on 2.6.39.
Who:	Mauro Carvalho Chehab <mchehab@infradead.org>

---------------------------

What:	Video4Linux: Remove obsolete ioctl's
When:	kernel 2.6.39
Files:	include/media/videodev2.h
Why:	Some ioctl's were defined wrong on 2.6.2 and 2.6.6, using the wrong
	type of R/W arguments. They were fixed, but the old ioctl names are
	still there, maintained to avoid breaking binary compatibility:
	  #define VIDIOC_OVERLAY_OLD   	_IOWR('V', 14, int)
	  #define VIDIOC_S_PARM_OLD	_IOW('V', 22, struct v4l2_streamparm)
	  #define VIDIOC_S_CTRL_OLD	_IOW('V', 28, struct v4l2_control)
	  #define VIDIOC_G_AUDIO_OLD	_IOWR('V', 33, struct v4l2_audio)
	  #define VIDIOC_G_AUDOUT_OLD	_IOWR('V', 49, struct v4l2_audioout)
	  #define VIDIOC_CROPCAP_OLD	_IOR('V', 58, struct v4l2_cropcap)
	There's no sense on preserving those forever, as it is very doubtful
	that someone would try to use a such old binary with a modern kernel.
	Removing them will allow us to remove some magic done at the V4L ioctl
	handler.

Who:	Mauro Carvalho Chehab <mchehab@infradead.org>

---------------------------

What:	sys_sysctl
When:	September 2010
Option: CONFIG_SYSCTL_SYSCALL
Why:	The same information is available in a more convenient from
	/proc/sys, and none of the sysctl variables appear to be
	important performance wise.

	Binary sysctls are a long standing source of subtle kernel
	bugs and security issues.

	When I looked several months ago all I could find after
	searching several distributions were 5 user space programs and
	glibc (which falls back to /proc/sys) using this syscall.

	The man page for sysctl(2) documents it as unusable for user
	space programs.

	sysctl(2) is not generally ABI compatible to a 32bit user
	space application on a 64bit and a 32bit kernel.

	For the last several months the policy has been no new binary
	sysctls and no one has put forward an argument to use them.

	Binary sysctls issues seem to keep happening appearing so
	properly deprecating them (with a warning to user space) and a
	2 year grace warning period will mean eventually we can kill
	them and end the pain.

	In the mean time individual binary sysctls can be dealt with
	in a piecewise fashion.

Who:	Eric Biederman <ebiederm@xmission.com>

---------------------------

What:	/proc/<pid>/oom_adj
When:	August 2012
Why:	/proc/<pid>/oom_adj allows userspace to influence the oom killer's
	badness heuristic used to determine which task to kill when the kernel
	is out of memory.

	The badness heuristic has since been rewritten since the introduction of
	this tunable such that its meaning is deprecated.  The value was
	implemented as a bitshift on a score generated by the badness()
	function that did not have any precise units of measure.  With the
	rewrite, the score is given as a proportion of available memory to the
	task allocating pages, so using a bitshift which grows the score
	exponentially is, thus, impossible to tune with fine granularity.

	A much more powerful interface, /proc/<pid>/oom_score_adj, was
	introduced with the oom killer rewrite that allows users to increase or
	decrease the badness() score linearly.  This interface will replace
	/proc/<pid>/oom_adj.

	A warning will be emitted to the kernel log if an application uses this
	deprecated interface.  After it is printed once, future warnings will be
	suppressed until the kernel is rebooted.

---------------------------

What:	CS5535/CS5536 obsolete GPIO driver
When:	June 2011
Files:	drivers/staging/cs5535_gpio/*
Check:	drivers/staging/cs5535_gpio/cs5535_gpio.c
Why:	A newer driver replaces this; it is drivers/gpio/cs5535-gpio.c, and
	integrates with the Linux GPIO subsystem.  The old driver has been
	moved to staging, and will be removed altogether around 2.6.40.
	Please test the new driver, and ensure that the functionality you
	need and any bugfixes from the old driver are available in the new
	one.
Who:	Andres Salomon <dilinger@queued.net>

--------------------------

What:	remove EXPORT_SYMBOL(kernel_thread)
When:	August 2006
Files:	arch/*/kernel/*_ksyms.c
Check:	kernel_thread
Why:	kernel_thread is a low-level implementation detail.  Drivers should
        use the <linux/kthread.h> API instead which shields them from
	implementation details and provides a higherlevel interface that
	prevents bugs and code duplication
Who:	Christoph Hellwig <hch@lst.de>

---------------------------

What:	Unused EXPORT_SYMBOL/EXPORT_SYMBOL_GPL exports
	(temporary transition config option provided until then)
	The transition config option will also be removed at the same time.
When:	before 2.6.19
Why:	Unused symbols are both increasing the size of the kernel binary
	and are often a sign of "wrong API"
Who:	Arjan van de Ven <arjan@linux.intel.com>

---------------------------

What:	PHYSDEVPATH, PHYSDEVBUS, PHYSDEVDRIVER in the uevent environment
When:	October 2008
Why:	The stacking of class devices makes these values misleading and
	inconsistent.
	Class devices should not carry any of these properties, and bus
	devices have SUBSYTEM and DRIVER as a replacement.
Who:	Kay Sievers <kay.sievers@suse.de>

---------------------------

What:	ACPI procfs interface
When:	July 2008
Why:	ACPI sysfs conversion should be finished by January 2008.
	ACPI procfs interface will be removed in July 2008 so that
	there is enough time for the user space to catch up.
Who:	Zhang Rui <rui.zhang@intel.com>

---------------------------

What:	CONFIG_ACPI_PROCFS_POWER
When:	2.6.39
Why:	sysfs I/F for ACPI power devices, including AC and Battery,
        has been working in upstream kenrel since 2.6.24, Sep 2007.
	In 2.6.37, we make the sysfs I/F always built in and this option
	disabled by default.
	Remove this option and the ACPI power procfs interface in 2.6.39.
Who:	Zhang Rui <rui.zhang@intel.com>

---------------------------

What:	/proc/acpi/button
When:	August 2007
Why:	/proc/acpi/button has been replaced by events to the input layer
	since 2.6.20.
Who:	Len Brown <len.brown@intel.com>

---------------------------

What:	/proc/acpi/event
When:	February 2008
Why:	/proc/acpi/event has been replaced by events via the input layer
	and netlink since 2.6.23.
Who:	Len Brown <len.brown@intel.com>

---------------------------

What:	i386/x86_64 bzImage symlinks
When:	April 2010

Why:	The i386/x86_64 merge provides a symlink to the old bzImage
	location so not yet updated user space tools, e.g. package
	scripts, do not break.
Who:	Thomas Gleixner <tglx@linutronix.de>

---------------------------

What:	GPIO autorequest on gpio_direction_{input,output}() in gpiolib
When:	February 2010
Why:	All callers should use explicit gpio_request()/gpio_free().
	The autorequest mechanism in gpiolib was provided mostly as a
	migration aid for legacy GPIO interfaces (for SOC based GPIOs).
	Those users have now largely migrated.  Platforms implementing
	the GPIO interfaces without using gpiolib will see no changes.
Who:	David Brownell <dbrownell@users.sourceforge.net>
---------------------------

What:	b43 support for firmware revision < 410
When:	The schedule was July 2008, but it was decided that we are going to keep the
        code as long as there are no major maintanance headaches.
	So it _could_ be removed _any_ time now, if it conflicts with something new.
Why:	The support code for the old firmware hurts code readability/maintainability
	and slightly hurts runtime performance. Bugfixes for the old firmware
	are not provided by Broadcom anymore.
Who:	Michael Buesch <mb@bu3sch.de>

---------------------------

What:	/sys/o2cb symlink
When:	January 2010
Why:	/sys/fs/o2cb is the proper location for this information - /sys/o2cb
	exists as a symlink for backwards compatibility for old versions of
	ocfs2-tools. 2 years should be sufficient time to phase in new versions
	which know to look in /sys/fs/o2cb.
Who:	ocfs2-devel@oss.oracle.com

---------------------------

What:	Ability for non root users to shm_get hugetlb pages based on mlock
	resource limits
When:	2.6.31
Why:	Non root users need to be part of /proc/sys/vm/hugetlb_shm_group or
	have CAP_IPC_LOCK to be able to allocate shm segments backed by
	huge pages.  The mlock based rlimit check to allow shm hugetlb is
	inconsistent with mmap based allocations.  Hence it is being
	deprecated.
Who:	Ravikiran Thirumalai <kiran@scalex86.org>

---------------------------

What:	CONFIG_THERMAL_HWMON
When:	January 2009
Why:	This option was introduced just to allow older lm-sensors userspace
	to keep working over the upgrade to 2.6.26. At the scheduled time of
	removal fixed lm-sensors (2.x or 3.x) should be readily available.
Who:	Rene Herman <rene.herman@gmail.com>

---------------------------

What:	Code that is now under CONFIG_WIRELESS_EXT_SYSFS
	(in net/core/net-sysfs.c)
When:	After the only user (hal) has seen a release with the patches
	for enough time, probably some time in 2010.
Why:	Over 1K .text/.data size reduction, data is available in other
	ways (ioctls)
Who:	Johannes Berg <johannes@sipsolutions.net>

---------------------------

What:	sysfs ui for changing p4-clockmod parameters
When:	September 2009
Why:	See commits 129f8ae9b1b5be94517da76009ea956e89104ce8 and
	e088e4c9cdb618675874becb91b2fd581ee707e6.
	Removal is subject to fixing any remaining bugs in ACPI which may
	cause the thermal throttling not to happen at the right time.
Who:	Dave Jones <davej@redhat.com>, Matthew Garrett <mjg@redhat.com>

-----------------------------

What:	fakephp and associated sysfs files in /sys/bus/pci/slots/
When:	2011
Why:	In 2.6.27, the semantics of /sys/bus/pci/slots was redefined to
	represent a machine's physical PCI slots. The change in semantics
	had userspace implications, as the hotplug core no longer allowed
	drivers to create multiple sysfs files per physical slot (required
	for multi-function devices, e.g.). fakephp was seen as a developer's
	tool only, and its interface changed. Too late, we learned that
	there were some users of the fakephp interface.

	In 2.6.30, the original fakephp interface was restored. At the same
	time, the PCI core gained the ability that fakephp provided, namely
	function-level hot-remove and hot-add.

	Since the PCI core now provides the same functionality, exposed in:

		/sys/bus/pci/rescan
		/sys/bus/pci/devices/.../remove
		/sys/bus/pci/devices/.../rescan

	there is no functional reason to maintain fakephp as well.

	We will keep the existing module so that 'modprobe fakephp' will
	present the old /sys/bus/pci/slots/... interface for compatibility,
	but users are urged to migrate their applications to the API above.

	After a reasonable transition period, we will remove the legacy
	fakephp interface.
Who:	Alex Chiang <achiang@hp.com>

---------------------------

What:	CONFIG_RFKILL_INPUT
When:	2.6.33
Why:	Should be implemented in userspace, policy daemon.
Who:	Johannes Berg <johannes@sipsolutions.net>

----------------------------

What:	sound-slot/service-* module aliases and related clutters in
	sound/sound_core.c
When:	August 2010
Why:	OSS sound_core grabs all legacy minors (0-255) of SOUND_MAJOR
	(14) and requests modules using custom sound-slot/service-*
	module aliases.  The only benefit of doing this is allowing
	use of custom module aliases which might as well be considered
	a bug at this point.  This preemptive claiming prevents
	alternative OSS implementations.

	Till the feature is removed, the kernel will be requesting
	both sound-slot/service-* and the standard char-major-* module
	aliases and allow turning off the pre-claiming selectively via
	CONFIG_SOUND_OSS_CORE_PRECLAIM and soundcore.preclaim_oss
	kernel parameter.

	After the transition phase is complete, both the custom module
	aliases and switches to disable it will go away.  This removal
	will also allow making ALSA OSS emulation independent of
	sound_core.  The dependency will be broken then too.
Who:	Tejun Heo <tj@kernel.org>

----------------------------

What:	Support for lcd_switch and display_get in asus-laptop driver
When:	March 2010
Why:	These two features use non-standard interfaces. There are the
	only features that really need multiple path to guess what's
	the right method name on a specific laptop.

	Removing them will allow to remove a lot of code an significantly
	clean the drivers.

	This will affect the backlight code which won't be able to know
	if the backlight is on or off. The platform display file will also be
	write only (like the one in eeepc-laptop).

	This should'nt affect a lot of user because they usually know
	when their display is on or off.

Who:	Corentin Chary <corentin.chary@gmail.com>

----------------------------

What:	sysfs-class-rfkill state file
When:	Feb 2014
Files:	net/rfkill/core.c
Why: 	Documented as obsolete since Feb 2010. This file is limited to 3
	states while the rfkill drivers can have 4 states.
Who: 	anybody or Florian Mickler <florian@mickler.org>

----------------------------

What: 	sysfs-class-rfkill claim file
When:	Feb 2012
Files:	net/rfkill/core.c
Why:	It is not possible to claim an rfkill driver since 2007. This is
	Documented as obsolete since Feb 2010.
Who: 	anybody or Florian Mickler <florian@mickler.org>

----------------------------

What:	capifs
When:	February 2011
Files:	drivers/isdn/capi/capifs.*
Why:	udev fully replaces this special file system that only contains CAPI
	NCCI TTY device nodes. User space (pppdcapiplugin) works without
	noticing the difference.
Who:	Jan Kiszka <jan.kiszka@web.de>

----------------------------

What:	KVM paravirt mmu host support
When:	January 2011
Why:	The paravirt mmu host support is slower than non-paravirt mmu, both
	on newer and older hardware.  It is already not exposed to the guest,
	and kept only for live migration purposes.
Who:	Avi Kivity <avi@redhat.com>

----------------------------

What:	iwlwifi 50XX module parameters
When:	2.6.40
Why:	The "..50" modules parameters were used to configure 5000 series and
	up devices; different set of module parameters also available for 4965
	with same functionalities. Consolidate both set into single place
	in drivers/net/wireless/iwlwifi/iwl-agn.c

Who:	Wey-Yi Guy <wey-yi.w.guy@intel.com>

----------------------------

What:	iwl4965 alias support
When:	2.6.40
Why:	Internal alias support has been present in module-init-tools for some
	time, the MODULE_ALIAS("iwl4965") boilerplate aliases can be removed
	with no impact.

Who:	Wey-Yi Guy <wey-yi.w.guy@intel.com>

---------------------------

What:	xt_NOTRACK
Files:	net/netfilter/xt_NOTRACK.c
When:	April 2011
Why:	Superseded by xt_CT
Who:	Netfilter developer team <netfilter-devel@vger.kernel.org>

----------------------------

What:	IRQF_DISABLED
When:	2.6.36
Why:	The flag is a NOOP as we run interrupt handlers with interrupts disabled
Who:	Thomas Gleixner <tglx@linutronix.de>

----------------------------

What:	The acpi_sleep=s4_nonvs command line option
When:	2.6.37
Files:	arch/x86/kernel/acpi/sleep.c
Why:	superseded by acpi_sleep=nonvs
Who:	Rafael J. Wysocki <rjw@sisk.pl>

----------------------------

What: 	PCI DMA unmap state API
When:	August 2012
Why:	PCI DMA unmap state API (include/linux/pci-dma.h) was replaced
	with DMA unmap state API (DMA unmap state API can be used for
	any bus).
Who:	FUJITA Tomonori <fujita.tomonori@lab.ntt.co.jp>

----------------------------

What: 	DMA_xxBIT_MASK macros
When:	Jun 2011
Why:	DMA_xxBIT_MASK macros were replaced with DMA_BIT_MASK() macros.
Who:	FUJITA Tomonori <fujita.tomonori@lab.ntt.co.jp>

----------------------------

What:   namespace cgroup (ns_cgroup)
When:   2.6.38
Why:    The ns_cgroup leads to some problems:
	* cgroup creation is out-of-control
	* cgroup name can conflict when pids are looping
	* it is not possible to have a single process handling
	a lot of namespaces without falling in a exponential creation time
	* we may want to create a namespace without creating a cgroup

	The ns_cgroup is replaced by a compatibility flag 'clone_children',
	where a newly created cgroup will copy the parent cgroup values.
	The userspace has to manually create a cgroup and add a task to
	the 'tasks' file.
Who:    Daniel Lezcano <daniel.lezcano@free.fr>

----------------------------

What:	iwlwifi disable_hw_scan module parameters
When:	2.6.40
Why:	Hareware scan is the prefer method for iwlwifi devices for
	scanning operation. Remove software scan support for all the
	iwlwifi devices.

Who:	Wey-Yi Guy <wey-yi.w.guy@intel.com>

----------------------------

What:   access to nfsd auth cache through sys_nfsservctl or '.' files
        in the 'nfsd' filesystem.
When:   2.6.40
Why:    This is a legacy interface which have been replaced by a more
        dynamic cache.  Continuing to maintain this interface is an
        unnecessary burden.
Who:    NeilBrown <neilb@suse.de>

----------------------------

What:	i2c_adapter.id
When:	June 2011
Why:	This field is deprecated. I2C device drivers shouldn't change their
	behavior based on the underlying I2C adapter. Instead, the I2C
	adapter driver should instantiate the I2C devices and provide the
	needed platform-specific information.
Who:	Jean Delvare <khali@linux-fr.org>

----------------------------

What:	cancel_rearming_delayed_work[queue]()
When:	2.6.39

Why:	The functions have been superceded by cancel_delayed_work_sync()
	quite some time ago.  The conversion is trivial and there is no
	in-kernel user left.
Who:	Tejun Heo <tj@kernel.org>

----------------------------

What:	Legacy, non-standard chassis intrusion detection interface.
When:	June 2011
Why:	The adm9240, w83792d and w83793 hardware monitoring drivers have
	legacy interfaces for chassis intrusion detection. A standard
	interface has been added to each driver, so the legacy interface
	can be removed.
Who:	Jean Delvare <khali@linux-fr.org>

----------------------------

<<<<<<< HEAD
What:	xt_connlimit rev 0
When:	2012
Who:	Jan Engelhardt <jengelh@medozas.de>
Files:	net/netfilter/xt_connlimit.c
=======
What:	noswapaccount kernel command line parameter
When:	2.6.40
Why:	The original implementation of memsw feature enabled by
	CONFIG_CGROUP_MEM_RES_CTLR_SWAP could be disabled by the noswapaccount
	kernel parameter (introduced in 2.6.29-rc1). Later on, this decision
	turned out to be not ideal because we cannot have the feature compiled
	in and disabled by default and let only interested to enable it
	(e.g. general distribution kernels might need it). Therefore we have
	added swapaccount[=0|1] parameter (introduced in 2.6.37) which provides
	the both possibilities. If we remove noswapaccount we will have
	less command line parameters with the same functionality and we
	can also cleanup the parameter handling a bit ().
Who:	Michal Hocko <mhocko@suse.cz>
>>>>>>> 2205a6ea

----------------------------<|MERGE_RESOLUTION|>--- conflicted
+++ resolved
@@ -604,12 +604,13 @@
 
 ----------------------------
 
-<<<<<<< HEAD
 What:	xt_connlimit rev 0
 When:	2012
 Who:	Jan Engelhardt <jengelh@medozas.de>
 Files:	net/netfilter/xt_connlimit.c
-=======
+
+----------------------------
+
 What:	noswapaccount kernel command line parameter
 When:	2.6.40
 Why:	The original implementation of memsw feature enabled by
@@ -623,6 +624,5 @@
 	less command line parameters with the same functionality and we
 	can also cleanup the parameter handling a bit ().
 Who:	Michal Hocko <mhocko@suse.cz>
->>>>>>> 2205a6ea
 
 ----------------------------