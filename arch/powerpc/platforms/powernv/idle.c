/*
 * PowerNV cpuidle code
 *
 * Copyright 2015 IBM Corp.
 *
 * This program is free software; you can redistribute it and/or
 * modify it under the terms of the GNU General Public License
 * as published by the Free Software Foundation; either version
 * 2 of the License, or (at your option) any later version.
 */

#include <linux/types.h>
#include <linux/mm.h>
#include <linux/slab.h>
#include <linux/of.h>
#include <linux/device.h>
#include <linux/cpu.h>

#include <asm/firmware.h>
#include <asm/machdep.h>
#include <asm/opal.h>
#include <asm/cputhreads.h>
#include <asm/cpuidle.h>
#include <asm/code-patching.h>
#include <asm/smp.h>
#include <asm/runlatch.h>

#include "powernv.h"
#include "subcore.h"

/* Power ISA 3.0 allows for stop states 0x0 - 0xF */
#define MAX_STOP_STATE	0xF

#define P9_STOP_SPR_MSR 2000
#define P9_STOP_SPR_PSSCR      855

static u32 supported_cpuidle_states;

/*
 * The default stop state that will be used by ppc_md.power_save
 * function on platforms that support stop instruction.
 */
static u64 pnv_default_stop_val;
static u64 pnv_default_stop_mask;
static bool default_stop_found;

/*
 * First deep stop state. Used to figure out when to save/restore
 * hypervisor context.
 */
u64 pnv_first_deep_stop_state = MAX_STOP_STATE;

/*
 * psscr value and mask of the deepest stop idle state.
 * Used when a cpu is offlined.
 */
static u64 pnv_deepest_stop_psscr_val;
static u64 pnv_deepest_stop_psscr_mask;
static u64 pnv_deepest_stop_flag;
static bool deepest_stop_found;

static int pnv_save_sprs_for_deep_states(void)
{
	int cpu;
	int rc;

	/*
	 * hid0, hid1, hid4, hid5, hmeer and lpcr values are symmetric across
	 * all cpus at boot. Get these reg values of current cpu and use the
	 * same across all cpus.
	 */
	uint64_t lpcr_val = mfspr(SPRN_LPCR);
	uint64_t hid0_val = mfspr(SPRN_HID0);
	uint64_t hid1_val = mfspr(SPRN_HID1);
	uint64_t hid4_val = mfspr(SPRN_HID4);
	uint64_t hid5_val = mfspr(SPRN_HID5);
	uint64_t hmeer_val = mfspr(SPRN_HMEER);
	uint64_t msr_val = MSR_IDLE;
	uint64_t psscr_val = pnv_deepest_stop_psscr_val;

	for_each_possible_cpu(cpu) {
		uint64_t pir = get_hard_smp_processor_id(cpu);
		uint64_t hsprg0_val = (uint64_t)&paca[cpu];

		rc = opal_slw_set_reg(pir, SPRN_HSPRG0, hsprg0_val);
		if (rc != 0)
			return rc;

		rc = opal_slw_set_reg(pir, SPRN_LPCR, lpcr_val);
		if (rc != 0)
			return rc;

		if (cpu_has_feature(CPU_FTR_ARCH_300)) {
			rc = opal_slw_set_reg(pir, P9_STOP_SPR_MSR, msr_val);
			if (rc)
				return rc;

			rc = opal_slw_set_reg(pir,
					      P9_STOP_SPR_PSSCR, psscr_val);

			if (rc)
				return rc;
		}

		/* HIDs are per core registers */
		if (cpu_thread_in_core(cpu) == 0) {

			rc = opal_slw_set_reg(pir, SPRN_HMEER, hmeer_val);
			if (rc != 0)
				return rc;

			rc = opal_slw_set_reg(pir, SPRN_HID0, hid0_val);
			if (rc != 0)
				return rc;

			/* Only p8 needs to set extra HID regiters */
			if (!cpu_has_feature(CPU_FTR_ARCH_300)) {

				rc = opal_slw_set_reg(pir, SPRN_HID1, hid1_val);
				if (rc != 0)
					return rc;

				rc = opal_slw_set_reg(pir, SPRN_HID4, hid4_val);
				if (rc != 0)
					return rc;

				rc = opal_slw_set_reg(pir, SPRN_HID5, hid5_val);
				if (rc != 0)
					return rc;
			}
		}
	}

	return 0;
}

static void pnv_alloc_idle_core_states(void)
{
	int i, j;
	int nr_cores = cpu_nr_cores();
	u32 *core_idle_state;

	/*
	 * core_idle_state - The lower 8 bits track the idle state of
	 * each thread of the core.
	 *
	 * The most significant bit is the lock bit.
	 *
	 * Initially all the bits corresponding to threads_per_core
	 * are set. They are cleared when the thread enters deep idle
	 * state like sleep and winkle/stop.
	 *
	 * Initially the lock bit is cleared.  The lock bit has 2
	 * purposes:
	 * 	a. While the first thread in the core waking up from
	 * 	   idle is restoring core state, it prevents other
	 * 	   threads in the core from switching to process
	 * 	   context.
	 * 	b. While the last thread in the core is saving the
	 *	   core state, it prevents a different thread from
	 *	   waking up.
	 */
	for (i = 0; i < nr_cores; i++) {
		int first_cpu = i * threads_per_core;
		int node = cpu_to_node(first_cpu);
		size_t paca_ptr_array_size;

		core_idle_state = kmalloc_node(sizeof(u32), GFP_KERNEL, node);
		*core_idle_state = (1 << threads_per_core) - 1;
		paca_ptr_array_size = (threads_per_core *
				       sizeof(struct paca_struct *));

		for (j = 0; j < threads_per_core; j++) {
			int cpu = first_cpu + j;

			paca[cpu].core_idle_state_ptr = core_idle_state;
			paca[cpu].thread_idle_state = PNV_THREAD_RUNNING;
			paca[cpu].thread_mask = 1 << j;
			if (!cpu_has_feature(CPU_FTR_POWER9_DD1))
				continue;
			paca[cpu].thread_sibling_pacas =
				kmalloc_node(paca_ptr_array_size,
					     GFP_KERNEL, node);
		}
	}

	update_subcore_sibling_mask();

	if (supported_cpuidle_states & OPAL_PM_LOSE_FULL_CONTEXT) {
		int rc = pnv_save_sprs_for_deep_states();

		if (likely(!rc))
			return;

		/*
		 * The stop-api is unable to restore hypervisor
		 * resources on wakeup from platform idle states which
		 * lose full context. So disable such states.
		 */
		supported_cpuidle_states &= ~OPAL_PM_LOSE_FULL_CONTEXT;
		pr_warn("cpuidle-powernv: Disabling idle states that lose full context\n");
		pr_warn("cpuidle-powernv: Idle power-savings, CPU-Hotplug affected\n");

		if (cpu_has_feature(CPU_FTR_ARCH_300) &&
		    (pnv_deepest_stop_flag & OPAL_PM_LOSE_FULL_CONTEXT)) {
			/*
			 * Use the default stop state for CPU-Hotplug
			 * if available.
			 */
			if (default_stop_found) {
				pnv_deepest_stop_psscr_val =
					pnv_default_stop_val;
				pnv_deepest_stop_psscr_mask =
					pnv_default_stop_mask;
				pr_warn("cpuidle-powernv: Offlined CPUs will stop with psscr = 0x%016llx\n",
					pnv_deepest_stop_psscr_val);
			} else { /* Fallback to snooze loop for CPU-Hotplug */
				deepest_stop_found = false;
				pr_warn("cpuidle-powernv: Offlined CPUs will busy wait\n");
			}
		}
	}
}

u32 pnv_get_supported_cpuidle_states(void)
{
	return supported_cpuidle_states;
}
EXPORT_SYMBOL_GPL(pnv_get_supported_cpuidle_states);

static void pnv_fastsleep_workaround_apply(void *info)

{
	int rc;
	int *err = info;

	rc = opal_config_cpu_idle_state(OPAL_CONFIG_IDLE_FASTSLEEP,
					OPAL_CONFIG_IDLE_APPLY);
	if (rc)
		*err = 1;
}

/*
 * Used to store fastsleep workaround state
 * 0 - Workaround applied/undone at fastsleep entry/exit path (Default)
 * 1 - Workaround applied once, never undone.
 */
static u8 fastsleep_workaround_applyonce;

static ssize_t show_fastsleep_workaround_applyonce(struct device *dev,
		struct device_attribute *attr, char *buf)
{
	return sprintf(buf, "%u\n", fastsleep_workaround_applyonce);
}

static ssize_t store_fastsleep_workaround_applyonce(struct device *dev,
		struct device_attribute *attr, const char *buf,
		size_t count)
{
	cpumask_t primary_thread_mask;
	int err;
	u8 val;

	if (kstrtou8(buf, 0, &val) || val != 1)
		return -EINVAL;

	if (fastsleep_workaround_applyonce == 1)
		return count;

	/*
	 * fastsleep_workaround_applyonce = 1 implies
	 * fastsleep workaround needs to be left in 'applied' state on all
	 * the cores. Do this by-
	 * 1. Patching out the call to 'undo' workaround in fastsleep exit path
	 * 2. Sending ipi to all the cores which have at least one online thread
	 * 3. Patching out the call to 'apply' workaround in fastsleep entry
	 * path
	 * There is no need to send ipi to cores which have all threads
	 * offlined, as last thread of the core entering fastsleep or deeper
	 * state would have applied workaround.
	 */
	err = patch_instruction(
		(unsigned int *)pnv_fastsleep_workaround_at_exit,
		PPC_INST_NOP);
	if (err) {
		pr_err("fastsleep_workaround_applyonce change failed while patching pnv_fastsleep_workaround_at_exit");
		goto fail;
	}

	get_online_cpus();
	primary_thread_mask = cpu_online_cores_map();
	on_each_cpu_mask(&primary_thread_mask,
				pnv_fastsleep_workaround_apply,
				&err, 1);
	put_online_cpus();
	if (err) {
		pr_err("fastsleep_workaround_applyonce change failed while running pnv_fastsleep_workaround_apply");
		goto fail;
	}

	err = patch_instruction(
		(unsigned int *)pnv_fastsleep_workaround_at_entry,
		PPC_INST_NOP);
	if (err) {
		pr_err("fastsleep_workaround_applyonce change failed while patching pnv_fastsleep_workaround_at_entry");
		goto fail;
	}

	fastsleep_workaround_applyonce = 1;

	return count;
fail:
	return -EIO;
}

static DEVICE_ATTR(fastsleep_workaround_applyonce, 0600,
			show_fastsleep_workaround_applyonce,
			store_fastsleep_workaround_applyonce);

static unsigned long __power7_idle_type(unsigned long type)
{
	unsigned long srr1;
<<<<<<< HEAD

	if (!prep_irq_for_idle_irqsoff())
		return 0;

	__ppc64_runlatch_off();
	srr1 = power7_idle_insn(type);
	__ppc64_runlatch_on();

	fini_irq_for_idle_irqsoff();

	return srr1;
}

void power7_idle_type(unsigned long type)
{
	unsigned long srr1;

	srr1 = __power7_idle_type(type);
	irq_set_pending_from_srr1(srr1);
}

void power7_idle(void)
{
	if (!powersave_nap)
		return;

	power7_idle_type(PNV_THREAD_NAP);
}

static unsigned long __power9_idle_type(unsigned long stop_psscr_val,
				      unsigned long stop_psscr_mask)
{
	unsigned long psscr;
	unsigned long srr1;

	if (!prep_irq_for_idle_irqsoff())
		return 0;

	psscr = mfspr(SPRN_PSSCR);
	psscr = (psscr & ~stop_psscr_mask) | stop_psscr_val;

	__ppc64_runlatch_off();
	srr1 = power9_idle_stop(psscr);
	__ppc64_runlatch_on();

	fini_irq_for_idle_irqsoff();

	return srr1;
}

void power9_idle_type(unsigned long stop_psscr_val,
				      unsigned long stop_psscr_mask)
{
	unsigned long srr1;

	srr1 = __power9_idle_type(stop_psscr_val, stop_psscr_mask);
	irq_set_pending_from_srr1(srr1);
}

/*
 * Used for ppc_md.power_save which needs a function with no parameters
 */
void power9_idle(void)
{
	power9_idle_type(pnv_default_stop_val, pnv_default_stop_mask);
=======

	if (!prep_irq_for_idle_irqsoff())
		return 0;

	__ppc64_runlatch_off();
	srr1 = power7_idle_insn(type);
	__ppc64_runlatch_on();

	fini_irq_for_idle_irqsoff();

	return srr1;
}

void power7_idle_type(unsigned long type)
{
	unsigned long srr1;

	srr1 = __power7_idle_type(type);
	irq_set_pending_from_srr1(srr1);
}

void power7_idle(void)
{
	if (!powersave_nap)
		return;

	power7_idle_type(PNV_THREAD_NAP);
}

static unsigned long __power9_idle_type(unsigned long stop_psscr_val,
				      unsigned long stop_psscr_mask)
{
	unsigned long psscr;
	unsigned long srr1;

	if (!prep_irq_for_idle_irqsoff())
		return 0;

	psscr = mfspr(SPRN_PSSCR);
	psscr = (psscr & ~stop_psscr_mask) | stop_psscr_val;

	__ppc64_runlatch_off();
	srr1 = power9_idle_stop(psscr);
	__ppc64_runlatch_on();

	fini_irq_for_idle_irqsoff();

	return srr1;
}

void power9_idle_type(unsigned long stop_psscr_val,
				      unsigned long stop_psscr_mask)
{
	unsigned long srr1;

	srr1 = __power9_idle_type(stop_psscr_val, stop_psscr_mask);
	irq_set_pending_from_srr1(srr1);
}

/*
 * Used for ppc_md.power_save which needs a function with no parameters
 */
void power9_idle(void)
{
	power9_idle_type(pnv_default_stop_val, pnv_default_stop_mask);
}

#ifdef CONFIG_HOTPLUG_CPU
static void pnv_program_cpu_hotplug_lpcr(unsigned int cpu, u64 lpcr_val)
{
	u64 pir = get_hard_smp_processor_id(cpu);

	mtspr(SPRN_LPCR, lpcr_val);

	/*
	 * Program the LPCR via stop-api only if the deepest stop state
	 * can lose hypervisor context.
	 */
	if (supported_cpuidle_states & OPAL_PM_LOSE_FULL_CONTEXT)
		opal_slw_set_reg(pir, SPRN_LPCR, lpcr_val);
>>>>>>> bb176f67
}

#ifdef CONFIG_HOTPLUG_CPU
/*
 * pnv_cpu_offline: A function that puts the CPU into the deepest
 * available platform idle state on a CPU-Offline.
 * interrupts hard disabled and no lazy irq pending.
 */
unsigned long pnv_cpu_offline(unsigned int cpu)
{
	unsigned long srr1;
	u32 idle_states = pnv_get_supported_cpuidle_states();
	u64 lpcr_val;

	/*
	 * We don't want to take decrementer interrupts while we are
	 * offline, so clear LPCR:PECE1. We keep PECE2 (and
	 * LPCR_PECE_HVEE on P9) enabled as to let IPIs in.
	 *
	 * If the CPU gets woken up by a special wakeup, ensure that
	 * the SLW engine sets LPCR with decrementer bit cleared, else
	 * the CPU will come back to the kernel due to a spurious
	 * wakeup.
	 */
	lpcr_val = mfspr(SPRN_LPCR) & ~(u64)LPCR_PECE1;
	pnv_program_cpu_hotplug_lpcr(cpu, lpcr_val);

	__ppc64_runlatch_off();

	__ppc64_runlatch_off();

	if (cpu_has_feature(CPU_FTR_ARCH_300) && deepest_stop_found) {
		unsigned long psscr;

		psscr = mfspr(SPRN_PSSCR);
		psscr = (psscr & ~pnv_deepest_stop_psscr_mask) |
						pnv_deepest_stop_psscr_val;
		srr1 = power9_idle_stop(psscr);

	} else if ((idle_states & OPAL_PM_WINKLE_ENABLED) &&
		   (idle_states & OPAL_PM_LOSE_FULL_CONTEXT)) {
		srr1 = power7_idle_insn(PNV_THREAD_WINKLE);
	} else if ((idle_states & OPAL_PM_SLEEP_ENABLED) ||
		   (idle_states & OPAL_PM_SLEEP_ENABLED_ER1)) {
		srr1 = power7_idle_insn(PNV_THREAD_SLEEP);
	} else if (idle_states & OPAL_PM_NAP_ENABLED) {
		srr1 = power7_idle_insn(PNV_THREAD_NAP);
	} else {
		/* This is the fallback method. We emulate snooze */
		while (!generic_check_cpu_restart(cpu)) {
			HMT_low();
			HMT_very_low();
		}
		srr1 = 0;
		HMT_medium();
	}

	__ppc64_runlatch_on();

<<<<<<< HEAD
=======
	/*
	 * Re-enable decrementer interrupts in LPCR.
	 *
	 * Further, we want stop states to be woken up by decrementer
	 * for non-hotplug cases. So program the LPCR via stop api as
	 * well.
	 */
	lpcr_val = mfspr(SPRN_LPCR) | (u64)LPCR_PECE1;
	pnv_program_cpu_hotplug_lpcr(cpu, lpcr_val);

>>>>>>> bb176f67
	return srr1;
}
#endif

/*
 * Power ISA 3.0 idle initialization.
 *
 * POWER ISA 3.0 defines a new SPR Processor stop Status and Control
 * Register (PSSCR) to control idle behavior.
 *
 * PSSCR layout:
 * ----------------------------------------------------------
 * | PLS | /// | SD | ESL | EC | PSLL | /// | TR | MTL | RL |
 * ----------------------------------------------------------
 * 0      4     41   42    43   44     48    54   56    60
 *
 * PSSCR key fields:
 *	Bits 0:3  - Power-Saving Level Status (PLS). This field indicates the
 *	lowest power-saving state the thread entered since stop instruction was
 *	last executed.
 *
 *	Bit 41 - Status Disable(SD)
 *	0 - Shows PLS entries
 *	1 - PLS entries are all 0
 *
 *	Bit 42 - Enable State Loss
 *	0 - No state is lost irrespective of other fields
 *	1 - Allows state loss
 *
 *	Bit 43 - Exit Criterion
 *	0 - Exit from power-save mode on any interrupt
 *	1 - Exit from power-save mode controlled by LPCR's PECE bits
 *
 *	Bits 44:47 - Power-Saving Level Limit
 *	This limits the power-saving level that can be entered into.
 *
 *	Bits 60:63 - Requested Level
 *	Used to specify which power-saving level must be entered on executing
 *	stop instruction
 */

int validate_psscr_val_mask(u64 *psscr_val, u64 *psscr_mask, u32 flags)
{
	int err = 0;

	/*
	 * psscr_mask == 0xf indicates an older firmware.
	 * Set remaining fields of psscr to the default values.
	 * See NOTE above definition of PSSCR_HV_DEFAULT_VAL
	 */
	if (*psscr_mask == 0xf) {
		*psscr_val = *psscr_val | PSSCR_HV_DEFAULT_VAL;
		*psscr_mask = PSSCR_HV_DEFAULT_MASK;
		return err;
	}

	/*
	 * New firmware is expected to set the psscr_val bits correctly.
	 * Validate that the following invariants are correctly maintained by
	 * the new firmware.
	 * - ESL bit value matches the EC bit value.
	 * - ESL bit is set for all the deep stop states.
	 */
	if (GET_PSSCR_ESL(*psscr_val) != GET_PSSCR_EC(*psscr_val)) {
		err = ERR_EC_ESL_MISMATCH;
	} else if ((flags & OPAL_PM_LOSE_FULL_CONTEXT) &&
		GET_PSSCR_ESL(*psscr_val) == 0) {
		err = ERR_DEEP_STATE_ESL_MISMATCH;
	}

	return err;
}

/*
 * pnv_arch300_idle_init: Initializes the default idle state, first
 *                        deep idle state and deepest idle state on
 *                        ISA 3.0 CPUs.
 *
 * @np: /ibm,opal/power-mgt device node
 * @flags: cpu-idle-state-flags array
 * @dt_idle_states: Number of idle state entries
 * Returns 0 on success
 */
static int __init pnv_power9_idle_init(struct device_node *np, u32 *flags,
					int dt_idle_states)
{
	u64 *psscr_val = NULL;
	u64 *psscr_mask = NULL;
	u32 *residency_ns = NULL;
	u64 max_residency_ns = 0;
	int rc = 0, i;

	psscr_val = kcalloc(dt_idle_states, sizeof(*psscr_val), GFP_KERNEL);
	psscr_mask = kcalloc(dt_idle_states, sizeof(*psscr_mask), GFP_KERNEL);
	residency_ns = kcalloc(dt_idle_states, sizeof(*residency_ns),
			       GFP_KERNEL);

	if (!psscr_val || !psscr_mask || !residency_ns) {
		rc = -1;
		goto out;
	}

	if (of_property_read_u64_array(np,
		"ibm,cpu-idle-state-psscr",
		psscr_val, dt_idle_states)) {
		pr_warn("cpuidle-powernv: missing ibm,cpu-idle-state-psscr in DT\n");
		rc = -1;
		goto out;
	}

	if (of_property_read_u64_array(np,
				       "ibm,cpu-idle-state-psscr-mask",
				       psscr_mask, dt_idle_states)) {
		pr_warn("cpuidle-powernv: missing ibm,cpu-idle-state-psscr-mask in DT\n");
		rc = -1;
		goto out;
	}

	if (of_property_read_u32_array(np,
				       "ibm,cpu-idle-state-residency-ns",
					residency_ns, dt_idle_states)) {
		pr_warn("cpuidle-powernv: missing ibm,cpu-idle-state-residency-ns in DT\n");
		rc = -1;
		goto out;
	}

	/*
	 * Set pnv_first_deep_stop_state, pnv_deepest_stop_psscr_{val,mask},
	 * and the pnv_default_stop_{val,mask}.
	 *
	 * pnv_first_deep_stop_state should be set to the first stop
	 * level to cause hypervisor state loss.
	 *
	 * pnv_deepest_stop_{val,mask} should be set to values corresponding to
	 * the deepest stop state.
	 *
	 * pnv_default_stop_{val,mask} should be set to values corresponding to
	 * the shallowest (OPAL_PM_STOP_INST_FAST) loss-less stop state.
	 */
	pnv_first_deep_stop_state = MAX_STOP_STATE;
	for (i = 0; i < dt_idle_states; i++) {
		int err;
		u64 psscr_rl = psscr_val[i] & PSSCR_RL_MASK;

		if ((flags[i] & OPAL_PM_LOSE_FULL_CONTEXT) &&
		     (pnv_first_deep_stop_state > psscr_rl))
			pnv_first_deep_stop_state = psscr_rl;

		err = validate_psscr_val_mask(&psscr_val[i], &psscr_mask[i],
					      flags[i]);
		if (err) {
			report_invalid_psscr_val(psscr_val[i], err);
			continue;
		}

		if (max_residency_ns < residency_ns[i]) {
			max_residency_ns = residency_ns[i];
			pnv_deepest_stop_psscr_val = psscr_val[i];
			pnv_deepest_stop_psscr_mask = psscr_mask[i];
			pnv_deepest_stop_flag = flags[i];
			deepest_stop_found = true;
		}

		if (!default_stop_found &&
		    (flags[i] & OPAL_PM_STOP_INST_FAST)) {
			pnv_default_stop_val = psscr_val[i];
			pnv_default_stop_mask = psscr_mask[i];
			default_stop_found = true;
		}
	}

	if (unlikely(!default_stop_found)) {
		pr_warn("cpuidle-powernv: No suitable default stop state found. Disabling platform idle.\n");
	} else {
		ppc_md.power_save = power9_idle;
		pr_info("cpuidle-powernv: Default stop: psscr = 0x%016llx,mask=0x%016llx\n",
			pnv_default_stop_val, pnv_default_stop_mask);
	}

	if (unlikely(!deepest_stop_found)) {
		pr_warn("cpuidle-powernv: No suitable stop state for CPU-Hotplug. Offlined CPUs will busy wait");
	} else {
		pr_info("cpuidle-powernv: Deepest stop: psscr = 0x%016llx,mask=0x%016llx\n",
			pnv_deepest_stop_psscr_val,
			pnv_deepest_stop_psscr_mask);
	}

	pr_info("cpuidle-powernv: Requested Level (RL) value of first deep stop = 0x%llx\n",
		pnv_first_deep_stop_state);
out:
	kfree(psscr_val);
	kfree(psscr_mask);
	kfree(residency_ns);
	return rc;
}

/*
 * Probe device tree for supported idle states
 */
static void __init pnv_probe_idle_states(void)
{
	struct device_node *np;
	int dt_idle_states;
	u32 *flags = NULL;
	int i;

	np = of_find_node_by_path("/ibm,opal/power-mgt");
	if (!np) {
		pr_warn("opal: PowerMgmt Node not found\n");
		goto out;
	}
	dt_idle_states = of_property_count_u32_elems(np,
			"ibm,cpu-idle-state-flags");
	if (dt_idle_states < 0) {
		pr_warn("cpuidle-powernv: no idle states found in the DT\n");
		goto out;
	}

	flags = kcalloc(dt_idle_states, sizeof(*flags),  GFP_KERNEL);

	if (of_property_read_u32_array(np,
			"ibm,cpu-idle-state-flags", flags, dt_idle_states)) {
		pr_warn("cpuidle-powernv: missing ibm,cpu-idle-state-flags in DT\n");
		goto out;
	}

	if (cpu_has_feature(CPU_FTR_ARCH_300)) {
		if (pnv_power9_idle_init(np, flags, dt_idle_states))
			goto out;
	}

	for (i = 0; i < dt_idle_states; i++)
		supported_cpuidle_states |= flags[i];

out:
	kfree(flags);
}
static int __init pnv_init_idle_states(void)
{

	supported_cpuidle_states = 0;

	if (cpuidle_disable != IDLE_NO_OVERRIDE)
		goto out;

	pnv_probe_idle_states();

	if (!(supported_cpuidle_states & OPAL_PM_SLEEP_ENABLED_ER1)) {
		patch_instruction(
			(unsigned int *)pnv_fastsleep_workaround_at_entry,
			PPC_INST_NOP);
		patch_instruction(
			(unsigned int *)pnv_fastsleep_workaround_at_exit,
			PPC_INST_NOP);
	} else {
		/*
		 * OPAL_PM_SLEEP_ENABLED_ER1 is set. It indicates that
		 * workaround is needed to use fastsleep. Provide sysfs
		 * control to choose how this workaround has to be applied.
		 */
		device_create_file(cpu_subsys.dev_root,
				&dev_attr_fastsleep_workaround_applyonce);
	}

	pnv_alloc_idle_core_states();

	/*
	 * For each CPU, record its PACA address in each of it's
	 * sibling thread's PACA at the slot corresponding to this
	 * CPU's index in the core.
	 */
	if (cpu_has_feature(CPU_FTR_POWER9_DD1)) {
		int cpu;

		pr_info("powernv: idle: Saving PACA pointers of all CPUs in their thread sibling PACA\n");
		for_each_possible_cpu(cpu) {
			int base_cpu = cpu_first_thread_sibling(cpu);
			int idx = cpu_thread_in_core(cpu);
			int i;

			for (i = 0; i < threads_per_core; i++) {
				int j = base_cpu + i;

				paca[j].thread_sibling_pacas[idx] = &paca[cpu];
			}
		}
	}

	if (supported_cpuidle_states & OPAL_PM_NAP_ENABLED)
		ppc_md.power_save = power7_idle;

out:
	return 0;
}
machine_subsys_initcall(powernv, pnv_init_idle_states);<|MERGE_RESOLUTION|>--- conflicted
+++ resolved
@@ -320,7 +320,6 @@
 static unsigned long __power7_idle_type(unsigned long type)
 {
 	unsigned long srr1;
-<<<<<<< HEAD
 
 	if (!prep_irq_for_idle_irqsoff())
 		return 0;
@@ -386,72 +385,6 @@
 void power9_idle(void)
 {
 	power9_idle_type(pnv_default_stop_val, pnv_default_stop_mask);
-=======
-
-	if (!prep_irq_for_idle_irqsoff())
-		return 0;
-
-	__ppc64_runlatch_off();
-	srr1 = power7_idle_insn(type);
-	__ppc64_runlatch_on();
-
-	fini_irq_for_idle_irqsoff();
-
-	return srr1;
-}
-
-void power7_idle_type(unsigned long type)
-{
-	unsigned long srr1;
-
-	srr1 = __power7_idle_type(type);
-	irq_set_pending_from_srr1(srr1);
-}
-
-void power7_idle(void)
-{
-	if (!powersave_nap)
-		return;
-
-	power7_idle_type(PNV_THREAD_NAP);
-}
-
-static unsigned long __power9_idle_type(unsigned long stop_psscr_val,
-				      unsigned long stop_psscr_mask)
-{
-	unsigned long psscr;
-	unsigned long srr1;
-
-	if (!prep_irq_for_idle_irqsoff())
-		return 0;
-
-	psscr = mfspr(SPRN_PSSCR);
-	psscr = (psscr & ~stop_psscr_mask) | stop_psscr_val;
-
-	__ppc64_runlatch_off();
-	srr1 = power9_idle_stop(psscr);
-	__ppc64_runlatch_on();
-
-	fini_irq_for_idle_irqsoff();
-
-	return srr1;
-}
-
-void power9_idle_type(unsigned long stop_psscr_val,
-				      unsigned long stop_psscr_mask)
-{
-	unsigned long srr1;
-
-	srr1 = __power9_idle_type(stop_psscr_val, stop_psscr_mask);
-	irq_set_pending_from_srr1(srr1);
-}
-
-/*
- * Used for ppc_md.power_save which needs a function with no parameters
- */
-void power9_idle(void)
-{
-	power9_idle_type(pnv_default_stop_val, pnv_default_stop_mask);
 }
 
 #ifdef CONFIG_HOTPLUG_CPU
@@ -467,10 +400,8 @@
 	 */
 	if (supported_cpuidle_states & OPAL_PM_LOSE_FULL_CONTEXT)
 		opal_slw_set_reg(pir, SPRN_LPCR, lpcr_val);
->>>>>>> bb176f67
-}
-
-#ifdef CONFIG_HOTPLUG_CPU
+}
+
 /*
  * pnv_cpu_offline: A function that puts the CPU into the deepest
  * available platform idle state on a CPU-Offline.
@@ -494,8 +425,6 @@
 	 */
 	lpcr_val = mfspr(SPRN_LPCR) & ~(u64)LPCR_PECE1;
 	pnv_program_cpu_hotplug_lpcr(cpu, lpcr_val);
-
-	__ppc64_runlatch_off();
 
 	__ppc64_runlatch_off();
 
@@ -527,8 +456,6 @@
 
 	__ppc64_runlatch_on();
 
-<<<<<<< HEAD
-=======
 	/*
 	 * Re-enable decrementer interrupts in LPCR.
 	 *
@@ -539,7 +466,6 @@
 	lpcr_val = mfspr(SPRN_LPCR) | (u64)LPCR_PECE1;
 	pnv_program_cpu_hotplug_lpcr(cpu, lpcr_val);
 
->>>>>>> bb176f67
 	return srr1;
 }
 #endif
