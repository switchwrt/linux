--- conflicted
+++ resolved
@@ -469,52 +469,6 @@
 void amdgpu_fence_slab_fini(void);
 
 /*
-<<<<<<< HEAD
- * GART structures, functions & helpers
- */
-struct amdgpu_mc;
-
-#define AMDGPU_GPU_PAGE_SIZE 4096
-#define AMDGPU_GPU_PAGE_MASK (AMDGPU_GPU_PAGE_SIZE - 1)
-#define AMDGPU_GPU_PAGE_SHIFT 12
-#define AMDGPU_GPU_PAGE_ALIGN(a) (((a) + AMDGPU_GPU_PAGE_MASK) & ~AMDGPU_GPU_PAGE_MASK)
-
-struct amdgpu_gart {
-	dma_addr_t			table_addr;
-	struct amdgpu_bo		*robj;
-	void				*ptr;
-	unsigned			num_gpu_pages;
-	unsigned			num_cpu_pages;
-	unsigned			table_size;
-#ifdef CONFIG_DRM_AMDGPU_GART_DEBUGFS
-	struct page			**pages;
-#endif
-	bool				ready;
-
-	/* Asic default pte flags */
-	uint64_t			gart_pte_flags;
-
-	const struct amdgpu_gart_funcs *gart_funcs;
-};
-
-int amdgpu_gart_table_ram_alloc(struct amdgpu_device *adev);
-void amdgpu_gart_table_ram_free(struct amdgpu_device *adev);
-int amdgpu_gart_table_vram_alloc(struct amdgpu_device *adev);
-void amdgpu_gart_table_vram_free(struct amdgpu_device *adev);
-int amdgpu_gart_table_vram_pin(struct amdgpu_device *adev);
-void amdgpu_gart_table_vram_unpin(struct amdgpu_device *adev);
-int amdgpu_gart_init(struct amdgpu_device *adev);
-void amdgpu_gart_fini(struct amdgpu_device *adev);
-int amdgpu_gart_unbind(struct amdgpu_device *adev, uint64_t offset,
-			int pages);
-int amdgpu_gart_bind(struct amdgpu_device *adev, uint64_t offset,
-		     int pages, struct page **pagelist,
-		     dma_addr_t *dma_addr, uint64_t flags);
-int amdgpu_ttm_recover_gart(struct amdgpu_device *adev);
-
-/*
-=======
->>>>>>> bb176f67
  * VMHUB structures, functions & helpers
  */
 struct amdgpu_vmhub {
@@ -1745,53 +1699,6 @@
 #define RBIOS16(i) (RBIOS8(i) | (RBIOS8((i)+1) << 8))
 #define RBIOS32(i) ((RBIOS16(i)) | (RBIOS16((i)+2) << 16))
 
-<<<<<<< HEAD
-/*
- * RING helpers.
- */
-static inline void amdgpu_ring_write(struct amdgpu_ring *ring, uint32_t v)
-{
-	if (ring->count_dw <= 0)
-		DRM_ERROR("amdgpu: writing more dwords to the ring than expected!\n");
-	ring->ring[ring->wptr++ & ring->buf_mask] = v;
-	ring->wptr &= ring->ptr_mask;
-	ring->count_dw--;
-}
-
-static inline void amdgpu_ring_write_multiple(struct amdgpu_ring *ring, void *src, int count_dw)
-{
-	unsigned occupied, chunk1, chunk2;
-	void *dst;
-
-	if (unlikely(ring->count_dw < count_dw)) {
-		DRM_ERROR("amdgpu: writing more dwords to the ring than expected!\n");
-		return;
-	}
-
-	occupied = ring->wptr & ring->buf_mask;
-	dst = (void *)&ring->ring[occupied];
-	chunk1 = ring->buf_mask + 1 - occupied;
-	chunk1 = (chunk1 >= count_dw) ? count_dw: chunk1;
-	chunk2 = count_dw - chunk1;
-	chunk1 <<= 2;
-	chunk2 <<= 2;
-
-	if (chunk1)
-		memcpy(dst, src, chunk1);
-
-	if (chunk2) {
-		src += chunk1;
-		dst = (void *)ring->ring;
-		memcpy(dst, src, chunk2);
-	}
-
-	ring->wptr += count_dw;
-	ring->wptr &= ring->ptr_mask;
-	ring->count_dw -= count_dw;
-}
-
-=======
->>>>>>> bb176f67
 static inline struct amdgpu_sdma_instance *
 amdgpu_get_sdma_instance(struct amdgpu_ring *ring)
 {
@@ -1880,12 +1787,8 @@
 bool amdgpu_need_post(struct amdgpu_device *adev);
 void amdgpu_update_display_priority(struct amdgpu_device *adev);
 
-<<<<<<< HEAD
-void amdgpu_cs_report_moved_bytes(struct amdgpu_device *adev, u64 num_bytes);
-=======
 void amdgpu_cs_report_moved_bytes(struct amdgpu_device *adev, u64 num_bytes,
 				  u64 num_vis_bytes);
->>>>>>> bb176f67
 void amdgpu_ttm_placement_from_domain(struct amdgpu_bo *abo, u32 domain);
 bool amdgpu_ttm_bo_is_amdgpu_bo(struct ttm_buffer_object *bo);
 int amdgpu_ttm_tt_get_user_pages(struct ttm_tt *ttm, struct page **pages);
