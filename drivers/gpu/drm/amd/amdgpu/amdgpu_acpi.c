/*
 * Copyright 2012 Advanced Micro Devices, Inc.
 *
 * Permission is hereby granted, free of charge, to any person obtaining a
 * copy of this software and associated documentation files (the "Software"),
 * to deal in the Software without restriction, including without limitation
 * the rights to use, copy, modify, merge, publish, distribute, sublicense,
 * and/or sell copies of the Software, and to permit persons to whom the
 * Software is furnished to do so, subject to the following conditions:
 *
 * The above copyright notice and this permission notice shall be included in
 * all copies or substantial portions of the Software.
 *
 * THE SOFTWARE IS PROVIDED "AS IS", WITHOUT WARRANTY OF ANY KIND, EXPRESS OR
 * IMPLIED, INCLUDING BUT NOT LIMITED TO THE WARRANTIES OF MERCHANTABILITY,
 * FITNESS FOR A PARTICULAR PURPOSE AND NONINFRINGEMENT.  IN NO EVENT SHALL
 * THE COPYRIGHT HOLDER(S) OR AUTHOR(S) BE LIABLE FOR ANY CLAIM, DAMAGES OR
 * OTHER LIABILITY, WHETHER IN AN ACTION OF CONTRACT, TORT OR OTHERWISE,
 * ARISING FROM, OUT OF OR IN CONNECTION WITH THE SOFTWARE OR THE USE OR
 * OTHER DEALINGS IN THE SOFTWARE.
 *
 */

#include <linux/pci.h>
#include <linux/acpi.h>
#include <linux/slab.h>
#include <linux/power_supply.h>
#include <linux/pm_runtime.h>
#include <acpi/video.h>
#include <drm/drmP.h>
#include <drm/drm_crtc_helper.h>
#include "amdgpu.h"
#include "amdgpu_pm.h"
#include "amdgpu_display.h"
#include "amd_acpi.h"
#include "atom.h"

struct amdgpu_atif_notification_cfg {
	bool enabled;
	int command_code;
};

struct amdgpu_atif_notifications {
	bool display_switch;
	bool expansion_mode_change;
	bool thermal_state;
	bool forced_power_state;
	bool system_power_state;
	bool display_conf_change;
	bool px_gfx_switch;
	bool brightness_change;
	bool dgpu_display_event;
};

struct amdgpu_atif_functions {
	bool system_params;
	bool sbios_requests;
	bool select_active_disp;
	bool lid_state;
	bool get_tv_standard;
	bool set_tv_standard;
	bool get_panel_expansion_mode;
	bool set_panel_expansion_mode;
	bool temperature_change;
	bool graphics_device_types;
};

struct amdgpu_atif {
	acpi_handle handle;

	struct amdgpu_atif_notifications notifications;
	struct amdgpu_atif_functions functions;
	struct amdgpu_atif_notification_cfg notification_cfg;
	struct amdgpu_encoder *encoder_for_bl;
};

/* Call the ATIF method
 */
/**
 * amdgpu_atif_call - call an ATIF method
 *
 * @handle: acpi handle
 * @function: the ATIF function to execute
 * @params: ATIF function params
 *
 * Executes the requested ATIF function (all asics).
 * Returns a pointer to the acpi output buffer.
 */
static union acpi_object *amdgpu_atif_call(struct amdgpu_atif *atif,
					   int function,
					   struct acpi_buffer *params)
{
	acpi_status status;
	union acpi_object atif_arg_elements[2];
	struct acpi_object_list atif_arg;
	struct acpi_buffer buffer = { ACPI_ALLOCATE_BUFFER, NULL };

	atif_arg.count = 2;
	atif_arg.pointer = &atif_arg_elements[0];

	atif_arg_elements[0].type = ACPI_TYPE_INTEGER;
	atif_arg_elements[0].integer.value = function;

	if (params) {
		atif_arg_elements[1].type = ACPI_TYPE_BUFFER;
		atif_arg_elements[1].buffer.length = params->length;
		atif_arg_elements[1].buffer.pointer = params->pointer;
	} else {
		/* We need a second fake parameter */
		atif_arg_elements[1].type = ACPI_TYPE_INTEGER;
		atif_arg_elements[1].integer.value = 0;
	}

	status = acpi_evaluate_object(atif->handle, NULL, &atif_arg,
				      &buffer);

	/* Fail only if calling the method fails and ATIF is supported */
	if (ACPI_FAILURE(status) && status != AE_NOT_FOUND) {
		DRM_DEBUG_DRIVER("failed to evaluate ATIF got %s\n",
				 acpi_format_exception(status));
		kfree(buffer.pointer);
		return NULL;
	}

	return buffer.pointer;
}

/**
 * amdgpu_atif_parse_notification - parse supported notifications
 *
 * @n: supported notifications struct
 * @mask: supported notifications mask from ATIF
 *
 * Use the supported notifications mask from ATIF function
 * ATIF_FUNCTION_VERIFY_INTERFACE to determine what notifications
 * are supported (all asics).
 */
static void amdgpu_atif_parse_notification(struct amdgpu_atif_notifications *n, u32 mask)
{
	n->display_switch = mask & ATIF_DISPLAY_SWITCH_REQUEST_SUPPORTED;
	n->expansion_mode_change = mask & ATIF_EXPANSION_MODE_CHANGE_REQUEST_SUPPORTED;
	n->thermal_state = mask & ATIF_THERMAL_STATE_CHANGE_REQUEST_SUPPORTED;
	n->forced_power_state = mask & ATIF_FORCED_POWER_STATE_CHANGE_REQUEST_SUPPORTED;
	n->system_power_state = mask & ATIF_SYSTEM_POWER_SOURCE_CHANGE_REQUEST_SUPPORTED;
	n->display_conf_change = mask & ATIF_DISPLAY_CONF_CHANGE_REQUEST_SUPPORTED;
	n->px_gfx_switch = mask & ATIF_PX_GFX_SWITCH_REQUEST_SUPPORTED;
	n->brightness_change = mask & ATIF_PANEL_BRIGHTNESS_CHANGE_REQUEST_SUPPORTED;
	n->dgpu_display_event = mask & ATIF_DGPU_DISPLAY_EVENT_SUPPORTED;
}

/**
 * amdgpu_atif_parse_functions - parse supported functions
 *
 * @f: supported functions struct
 * @mask: supported functions mask from ATIF
 *
 * Use the supported functions mask from ATIF function
 * ATIF_FUNCTION_VERIFY_INTERFACE to determine what functions
 * are supported (all asics).
 */
static void amdgpu_atif_parse_functions(struct amdgpu_atif_functions *f, u32 mask)
{
	f->system_params = mask & ATIF_GET_SYSTEM_PARAMETERS_SUPPORTED;
	f->sbios_requests = mask & ATIF_GET_SYSTEM_BIOS_REQUESTS_SUPPORTED;
	f->select_active_disp = mask & ATIF_SELECT_ACTIVE_DISPLAYS_SUPPORTED;
	f->lid_state = mask & ATIF_GET_LID_STATE_SUPPORTED;
	f->get_tv_standard = mask & ATIF_GET_TV_STANDARD_FROM_CMOS_SUPPORTED;
	f->set_tv_standard = mask & ATIF_SET_TV_STANDARD_IN_CMOS_SUPPORTED;
	f->get_panel_expansion_mode = mask & ATIF_GET_PANEL_EXPANSION_MODE_FROM_CMOS_SUPPORTED;
	f->set_panel_expansion_mode = mask & ATIF_SET_PANEL_EXPANSION_MODE_IN_CMOS_SUPPORTED;
	f->temperature_change = mask & ATIF_TEMPERATURE_CHANGE_NOTIFICATION_SUPPORTED;
	f->graphics_device_types = mask & ATIF_GET_GRAPHICS_DEVICE_TYPES_SUPPORTED;
}

/**
 * amdgpu_atif_verify_interface - verify ATIF
 *
 * @handle: acpi handle
 * @atif: amdgpu atif struct
 *
 * Execute the ATIF_FUNCTION_VERIFY_INTERFACE ATIF function
 * to initialize ATIF and determine what features are supported
 * (all asics).
 * returns 0 on success, error on failure.
 */
static int amdgpu_atif_verify_interface(struct amdgpu_atif *atif)
{
	union acpi_object *info;
	struct atif_verify_interface output;
	size_t size;
	int err = 0;

	info = amdgpu_atif_call(atif, ATIF_FUNCTION_VERIFY_INTERFACE, NULL);
	if (!info)
		return -EIO;

	memset(&output, 0, sizeof(output));

	size = *(u16 *) info->buffer.pointer;
	if (size < 12) {
		DRM_INFO("ATIF buffer is too small: %zu\n", size);
		err = -EINVAL;
		goto out;
	}
	size = min(sizeof(output), size);

	memcpy(&output, info->buffer.pointer, size);

	/* TODO: check version? */
	DRM_DEBUG_DRIVER("ATIF version %u\n", output.version);

	amdgpu_atif_parse_notification(&atif->notifications, output.notification_mask);
	amdgpu_atif_parse_functions(&atif->functions, output.function_bits);

out:
	kfree(info);
	return err;
}

static acpi_handle amdgpu_atif_probe_handle(acpi_handle dhandle)
{
	acpi_handle handle = NULL;
	char acpi_method_name[255] = { 0 };
	struct acpi_buffer buffer = { sizeof(acpi_method_name), acpi_method_name };
	acpi_status status;

	/* For PX/HG systems, ATIF and ATPX are in the iGPU's namespace, on dGPU only
	 * systems, ATIF is in the dGPU's namespace.
	 */
	status = acpi_get_handle(dhandle, "ATIF", &handle);
	if (ACPI_SUCCESS(status))
		goto out;

	if (amdgpu_has_atpx()) {
		status = acpi_get_handle(amdgpu_atpx_get_dhandle(), "ATIF",
					 &handle);
		if (ACPI_SUCCESS(status))
			goto out;
	}

	DRM_DEBUG_DRIVER("No ATIF handle found\n");
	return NULL;
out:
	acpi_get_name(handle, ACPI_FULL_PATHNAME, &buffer);
	DRM_DEBUG_DRIVER("Found ATIF handle %s\n", acpi_method_name);
	return handle;
}

/**
 * amdgpu_atif_get_notification_params - determine notify configuration
 *
 * @handle: acpi handle
 * @n: atif notification configuration struct
 *
 * Execute the ATIF_FUNCTION_GET_SYSTEM_PARAMETERS ATIF function
 * to determine if a notifier is used and if so which one
 * (all asics).  This is either Notify(VGA, 0x81) or Notify(VGA, n)
 * where n is specified in the result if a notifier is used.
 * Returns 0 on success, error on failure.
 */
static int amdgpu_atif_get_notification_params(struct amdgpu_atif *atif)
{
	union acpi_object *info;
	struct amdgpu_atif_notification_cfg *n = &atif->notification_cfg;
	struct atif_system_params params;
	size_t size;
	int err = 0;

	info = amdgpu_atif_call(atif, ATIF_FUNCTION_GET_SYSTEM_PARAMETERS,
				NULL);
	if (!info) {
		err = -EIO;
		goto out;
	}

	size = *(u16 *) info->buffer.pointer;
	if (size < 10) {
		err = -EINVAL;
		goto out;
	}

	memset(&params, 0, sizeof(params));
	size = min(sizeof(params), size);
	memcpy(&params, info->buffer.pointer, size);

	DRM_DEBUG_DRIVER("SYSTEM_PARAMS: mask = %#x, flags = %#x\n",
			params.flags, params.valid_mask);
	params.flags = params.flags & params.valid_mask;

	if ((params.flags & ATIF_NOTIFY_MASK) == ATIF_NOTIFY_NONE) {
		n->enabled = false;
		n->command_code = 0;
	} else if ((params.flags & ATIF_NOTIFY_MASK) == ATIF_NOTIFY_81) {
		n->enabled = true;
		n->command_code = 0x81;
	} else {
		if (size < 11) {
			err = -EINVAL;
			goto out;
		}
		n->enabled = true;
		n->command_code = params.command_code;
	}

out:
	DRM_DEBUG_DRIVER("Notification %s, command code = %#x\n",
			(n->enabled ? "enabled" : "disabled"),
			n->command_code);
	kfree(info);
	return err;
}

/**
 * amdgpu_atif_get_sbios_requests - get requested sbios event
 *
 * @handle: acpi handle
 * @req: atif sbios request struct
 *
 * Execute the ATIF_FUNCTION_GET_SYSTEM_BIOS_REQUESTS ATIF function
 * to determine what requests the sbios is making to the driver
 * (all asics).
 * Returns 0 on success, error on failure.
 */
static int amdgpu_atif_get_sbios_requests(struct amdgpu_atif *atif,
					  struct atif_sbios_requests *req)
{
	union acpi_object *info;
	size_t size;
	int count = 0;

	info = amdgpu_atif_call(atif, ATIF_FUNCTION_GET_SYSTEM_BIOS_REQUESTS,
				NULL);
	if (!info)
		return -EIO;

	size = *(u16 *)info->buffer.pointer;
	if (size < 0xd) {
		count = -EINVAL;
		goto out;
	}
	memset(req, 0, sizeof(*req));

	size = min(sizeof(*req), size);
	memcpy(req, info->buffer.pointer, size);
	DRM_DEBUG_DRIVER("SBIOS pending requests: %#x\n", req->pending);

	count = hweight32(req->pending);

out:
	kfree(info);
	return count;
}

/**
 * amdgpu_atif_handler - handle ATIF notify requests
 *
 * @adev: amdgpu_device pointer
 * @event: atif sbios request struct
 *
 * Checks the acpi event and if it matches an atif event,
 * handles it.
 *
 * Returns:
 * NOTIFY_BAD or NOTIFY_DONE, depending on the event.
 */
static int amdgpu_atif_handler(struct amdgpu_device *adev,
			       struct acpi_bus_event *event)
{
	struct amdgpu_atif *atif = adev->atif;
	int count;

	DRM_DEBUG_DRIVER("event, device_class = %s, type = %#x\n",
			event->device_class, event->type);

	if (strcmp(event->device_class, ACPI_VIDEO_CLASS) != 0)
		return NOTIFY_DONE;

	/* Is this actually our event? */
	if (!atif ||
	    !atif->notification_cfg.enabled ||
	    event->type != atif->notification_cfg.command_code) {
		/* These events will generate keypresses otherwise */
		if (event->type == ACPI_VIDEO_NOTIFY_PROBE)
			return NOTIFY_BAD;
		else
			return NOTIFY_DONE;
	}

	if (atif->functions.sbios_requests) {
		struct atif_sbios_requests req;

		/* Check pending SBIOS requests */
		count = amdgpu_atif_get_sbios_requests(atif, &req);
<<<<<<< HEAD

		if (count <= 0)
			return NOTIFY_DONE;

		DRM_DEBUG_DRIVER("ATIF: %d pending SBIOS requests\n", count);

		/* todo: add DC handling */
		if ((req.pending & ATIF_PANEL_BRIGHTNESS_CHANGE_REQUEST) &&
		    !amdgpu_device_has_dc_support(adev)) {
			struct amdgpu_encoder *enc = atif->encoder_for_bl;

			if (enc) {
				struct amdgpu_encoder_atom_dig *dig = enc->enc_priv;

=======

		if (count <= 0)
			return NOTIFY_BAD;

		DRM_DEBUG_DRIVER("ATIF: %d pending SBIOS requests\n", count);

		/* todo: add DC handling */
		if ((req.pending & ATIF_PANEL_BRIGHTNESS_CHANGE_REQUEST) &&
		    !amdgpu_device_has_dc_support(adev)) {
			struct amdgpu_encoder *enc = atif->encoder_for_bl;

			if (enc) {
				struct amdgpu_encoder_atom_dig *dig = enc->enc_priv;

>>>>>>> f9885ef8
				DRM_DEBUG_DRIVER("Changing brightness to %d\n",
						 req.backlight_level);

				amdgpu_display_backlight_set_level(adev, enc, req.backlight_level);

#if defined(CONFIG_BACKLIGHT_CLASS_DEVICE) || defined(CONFIG_BACKLIGHT_CLASS_DEVICE_MODULE)
				backlight_force_update(dig->bl_dev,
						       BACKLIGHT_UPDATE_HOTKEY);
#endif
			}
		}
		if (req.pending & ATIF_DGPU_DISPLAY_EVENT) {
			if ((adev->flags & AMD_IS_PX) &&
			    amdgpu_atpx_dgpu_req_power_for_displays()) {
				pm_runtime_get_sync(adev->ddev->dev);
				/* Just fire off a uevent and let userspace tell us what to do */
				drm_helper_hpd_irq_event(adev->ddev);
				pm_runtime_mark_last_busy(adev->ddev->dev);
				pm_runtime_put_autosuspend(adev->ddev->dev);
			}
		}
		/* TODO: check other events */
	}

	/* We've handled the event, stop the notifier chain. The ACPI interface
	 * overloads ACPI_VIDEO_NOTIFY_PROBE, we don't want to send that to
	 * userspace if the event was generated only to signal a SBIOS
	 * request.
	 */
	return NOTIFY_BAD;
}

/* Call the ATCS method
 */
/**
 * amdgpu_atcs_call - call an ATCS method
 *
 * @handle: acpi handle
 * @function: the ATCS function to execute
 * @params: ATCS function params
 *
 * Executes the requested ATCS function (all asics).
 * Returns a pointer to the acpi output buffer.
 */
static union acpi_object *amdgpu_atcs_call(acpi_handle handle, int function,
					   struct acpi_buffer *params)
{
	acpi_status status;
	union acpi_object atcs_arg_elements[2];
	struct acpi_object_list atcs_arg;
	struct acpi_buffer buffer = { ACPI_ALLOCATE_BUFFER, NULL };

	atcs_arg.count = 2;
	atcs_arg.pointer = &atcs_arg_elements[0];

	atcs_arg_elements[0].type = ACPI_TYPE_INTEGER;
	atcs_arg_elements[0].integer.value = function;

	if (params) {
		atcs_arg_elements[1].type = ACPI_TYPE_BUFFER;
		atcs_arg_elements[1].buffer.length = params->length;
		atcs_arg_elements[1].buffer.pointer = params->pointer;
	} else {
		/* We need a second fake parameter */
		atcs_arg_elements[1].type = ACPI_TYPE_INTEGER;
		atcs_arg_elements[1].integer.value = 0;
	}

	status = acpi_evaluate_object(handle, "ATCS", &atcs_arg, &buffer);

	/* Fail only if calling the method fails and ATIF is supported */
	if (ACPI_FAILURE(status) && status != AE_NOT_FOUND) {
		DRM_DEBUG_DRIVER("failed to evaluate ATCS got %s\n",
				 acpi_format_exception(status));
		kfree(buffer.pointer);
		return NULL;
	}

	return buffer.pointer;
}

/**
 * amdgpu_atcs_parse_functions - parse supported functions
 *
 * @f: supported functions struct
 * @mask: supported functions mask from ATCS
 *
 * Use the supported functions mask from ATCS function
 * ATCS_FUNCTION_VERIFY_INTERFACE to determine what functions
 * are supported (all asics).
 */
static void amdgpu_atcs_parse_functions(struct amdgpu_atcs_functions *f, u32 mask)
{
	f->get_ext_state = mask & ATCS_GET_EXTERNAL_STATE_SUPPORTED;
	f->pcie_perf_req = mask & ATCS_PCIE_PERFORMANCE_REQUEST_SUPPORTED;
	f->pcie_dev_rdy = mask & ATCS_PCIE_DEVICE_READY_NOTIFICATION_SUPPORTED;
	f->pcie_bus_width = mask & ATCS_SET_PCIE_BUS_WIDTH_SUPPORTED;
}

/**
 * amdgpu_atcs_verify_interface - verify ATCS
 *
 * @handle: acpi handle
 * @atcs: amdgpu atcs struct
 *
 * Execute the ATCS_FUNCTION_VERIFY_INTERFACE ATCS function
 * to initialize ATCS and determine what features are supported
 * (all asics).
 * returns 0 on success, error on failure.
 */
static int amdgpu_atcs_verify_interface(acpi_handle handle,
					struct amdgpu_atcs *atcs)
{
	union acpi_object *info;
	struct atcs_verify_interface output;
	size_t size;
	int err = 0;

	info = amdgpu_atcs_call(handle, ATCS_FUNCTION_VERIFY_INTERFACE, NULL);
	if (!info)
		return -EIO;

	memset(&output, 0, sizeof(output));

	size = *(u16 *) info->buffer.pointer;
	if (size < 8) {
		DRM_INFO("ATCS buffer is too small: %zu\n", size);
		err = -EINVAL;
		goto out;
	}
	size = min(sizeof(output), size);

	memcpy(&output, info->buffer.pointer, size);

	/* TODO: check version? */
	DRM_DEBUG_DRIVER("ATCS version %u\n", output.version);

	amdgpu_atcs_parse_functions(&atcs->functions, output.function_bits);

out:
	kfree(info);
	return err;
}

/**
 * amdgpu_acpi_is_pcie_performance_request_supported
 *
 * @adev: amdgpu_device pointer
 *
 * Check if the ATCS pcie_perf_req and pcie_dev_rdy methods
 * are supported (all asics).
 * returns true if supported, false if not.
 */
bool amdgpu_acpi_is_pcie_performance_request_supported(struct amdgpu_device *adev)
{
	struct amdgpu_atcs *atcs = &adev->atcs;

	if (atcs->functions.pcie_perf_req && atcs->functions.pcie_dev_rdy)
		return true;

	return false;
}

/**
 * amdgpu_acpi_pcie_notify_device_ready
 *
 * @adev: amdgpu_device pointer
 *
 * Executes the PCIE_DEVICE_READY_NOTIFICATION method
 * (all asics).
 * returns 0 on success, error on failure.
 */
int amdgpu_acpi_pcie_notify_device_ready(struct amdgpu_device *adev)
{
	acpi_handle handle;
	union acpi_object *info;
	struct amdgpu_atcs *atcs = &adev->atcs;

	/* Get the device handle */
	handle = ACPI_HANDLE(&adev->pdev->dev);
	if (!handle)
		return -EINVAL;

	if (!atcs->functions.pcie_dev_rdy)
		return -EINVAL;

	info = amdgpu_atcs_call(handle, ATCS_FUNCTION_PCIE_DEVICE_READY_NOTIFICATION, NULL);
	if (!info)
		return -EIO;

	kfree(info);

	return 0;
}

/**
 * amdgpu_acpi_pcie_performance_request
 *
 * @adev: amdgpu_device pointer
 * @perf_req: requested perf level (pcie gen speed)
 * @advertise: set advertise caps flag if set
 *
 * Executes the PCIE_PERFORMANCE_REQUEST method to
 * change the pcie gen speed (all asics).
 * returns 0 on success, error on failure.
 */
int amdgpu_acpi_pcie_performance_request(struct amdgpu_device *adev,
					 u8 perf_req, bool advertise)
{
	acpi_handle handle;
	union acpi_object *info;
	struct amdgpu_atcs *atcs = &adev->atcs;
	struct atcs_pref_req_input atcs_input;
	struct atcs_pref_req_output atcs_output;
	struct acpi_buffer params;
	size_t size;
	u32 retry = 3;

	if (amdgpu_acpi_pcie_notify_device_ready(adev))
		return -EINVAL;

	/* Get the device handle */
	handle = ACPI_HANDLE(&adev->pdev->dev);
	if (!handle)
		return -EINVAL;

	if (!atcs->functions.pcie_perf_req)
		return -EINVAL;

	atcs_input.size = sizeof(struct atcs_pref_req_input);
	/* client id (bit 2-0: func num, 7-3: dev num, 15-8: bus num) */
	atcs_input.client_id = adev->pdev->devfn | (adev->pdev->bus->number << 8);
	atcs_input.valid_flags_mask = ATCS_VALID_FLAGS_MASK;
	atcs_input.flags = ATCS_WAIT_FOR_COMPLETION;
	if (advertise)
		atcs_input.flags |= ATCS_ADVERTISE_CAPS;
	atcs_input.req_type = ATCS_PCIE_LINK_SPEED;
	atcs_input.perf_req = perf_req;

	params.length = sizeof(struct atcs_pref_req_input);
	params.pointer = &atcs_input;

	while (retry--) {
		info = amdgpu_atcs_call(handle, ATCS_FUNCTION_PCIE_PERFORMANCE_REQUEST, &params);
		if (!info)
			return -EIO;

		memset(&atcs_output, 0, sizeof(atcs_output));

		size = *(u16 *) info->buffer.pointer;
		if (size < 3) {
			DRM_INFO("ATCS buffer is too small: %zu\n", size);
			kfree(info);
			return -EINVAL;
		}
		size = min(sizeof(atcs_output), size);

		memcpy(&atcs_output, info->buffer.pointer, size);

		kfree(info);

		switch (atcs_output.ret_val) {
		case ATCS_REQUEST_REFUSED:
		default:
			return -EINVAL;
		case ATCS_REQUEST_COMPLETE:
			return 0;
		case ATCS_REQUEST_IN_PROGRESS:
			udelay(10);
			break;
		}
	}

	return 0;
}

/**
 * amdgpu_acpi_event - handle notify events
 *
 * @nb: notifier block
 * @val: val
 * @data: acpi event
 *
 * Calls relevant amdgpu functions in response to various
 * acpi events.
 * Returns NOTIFY code
 */
static int amdgpu_acpi_event(struct notifier_block *nb,
			     unsigned long val,
			     void *data)
{
	struct amdgpu_device *adev = container_of(nb, struct amdgpu_device, acpi_nb);
	struct acpi_bus_event *entry = (struct acpi_bus_event *)data;

	if (strcmp(entry->device_class, ACPI_AC_CLASS) == 0) {
		if (power_supply_is_system_supplied() > 0)
			DRM_DEBUG_DRIVER("pm: AC\n");
		else
			DRM_DEBUG_DRIVER("pm: DC\n");

		amdgpu_pm_acpi_event_handler(adev);
	}

	/* Check for pending SBIOS requests */
	return amdgpu_atif_handler(adev, entry);
}

/* Call all ACPI methods here */
/**
 * amdgpu_acpi_init - init driver acpi support
 *
 * @adev: amdgpu_device pointer
 *
 * Verifies the AMD ACPI interfaces and registers with the acpi
 * notifier chain (all asics).
 * Returns 0 on success, error on failure.
 */
int amdgpu_acpi_init(struct amdgpu_device *adev)
{
	acpi_handle handle, atif_handle;
	struct amdgpu_atif *atif;
	struct amdgpu_atcs *atcs = &adev->atcs;
	int ret;

	/* Get the device handle */
	handle = ACPI_HANDLE(&adev->pdev->dev);

	if (!adev->bios || !handle)
		return 0;

	/* Call the ATCS method */
	ret = amdgpu_atcs_verify_interface(handle, atcs);
	if (ret) {
		DRM_DEBUG_DRIVER("Call to ATCS verify_interface failed: %d\n", ret);
	}

	/* Probe for ATIF, and initialize it if found */
	atif_handle = amdgpu_atif_probe_handle(handle);
	if (!atif_handle)
		goto out;

	atif = kzalloc(sizeof(*atif), GFP_KERNEL);
	if (!atif) {
		DRM_WARN("Not enough memory to initialize ATIF\n");
		goto out;
	}
	atif->handle = atif_handle;

	/* Call the ATIF method */
	ret = amdgpu_atif_verify_interface(atif);
	if (ret) {
		DRM_DEBUG_DRIVER("Call to ATIF verify_interface failed: %d\n", ret);
		kfree(atif);
		goto out;
	}
	adev->atif = atif;

	if (atif->notifications.brightness_change) {
		struct drm_encoder *tmp;

		/* Find the encoder controlling the brightness */
		list_for_each_entry(tmp, &adev->ddev->mode_config.encoder_list,
				head) {
			struct amdgpu_encoder *enc = to_amdgpu_encoder(tmp);

			if ((enc->devices & (ATOM_DEVICE_LCD_SUPPORT)) &&
			    enc->enc_priv) {
				struct amdgpu_encoder_atom_dig *dig = enc->enc_priv;
				if (dig->bl_dev) {
					atif->encoder_for_bl = enc;
					break;
				}
			}
		}
	}

	if (atif->functions.sbios_requests && !atif->functions.system_params) {
		/* XXX check this workraround, if sbios request function is
		 * present we have to see how it's configured in the system
		 * params
		 */
		atif->functions.system_params = true;
	}

	if (atif->functions.system_params) {
		ret = amdgpu_atif_get_notification_params(atif);
		if (ret) {
			DRM_DEBUG_DRIVER("Call to GET_SYSTEM_PARAMS failed: %d\n",
					ret);
			/* Disable notification */
			atif->notification_cfg.enabled = false;
		}
	}

out:
	adev->acpi_nb.notifier_call = amdgpu_acpi_event;
	register_acpi_notifier(&adev->acpi_nb);

	return ret;
}

/**
 * amdgpu_acpi_fini - tear down driver acpi support
 *
 * @adev: amdgpu_device pointer
 *
 * Unregisters with the acpi notifier chain (all asics).
 */
void amdgpu_acpi_fini(struct amdgpu_device *adev)
{
	unregister_acpi_notifier(&adev->acpi_nb);
	if (adev->atif)
		kfree(adev->atif);
}<|MERGE_RESOLUTION|>--- conflicted
+++ resolved
@@ -391,10 +391,9 @@
 
 		/* Check pending SBIOS requests */
 		count = amdgpu_atif_get_sbios_requests(atif, &req);
-<<<<<<< HEAD
 
 		if (count <= 0)
-			return NOTIFY_DONE;
+			return NOTIFY_BAD;
 
 		DRM_DEBUG_DRIVER("ATIF: %d pending SBIOS requests\n", count);
 
@@ -406,22 +405,6 @@
 			if (enc) {
 				struct amdgpu_encoder_atom_dig *dig = enc->enc_priv;
 
-=======
-
-		if (count <= 0)
-			return NOTIFY_BAD;
-
-		DRM_DEBUG_DRIVER("ATIF: %d pending SBIOS requests\n", count);
-
-		/* todo: add DC handling */
-		if ((req.pending & ATIF_PANEL_BRIGHTNESS_CHANGE_REQUEST) &&
-		    !amdgpu_device_has_dc_support(adev)) {
-			struct amdgpu_encoder *enc = atif->encoder_for_bl;
-
-			if (enc) {
-				struct amdgpu_encoder_atom_dig *dig = enc->enc_priv;
-
->>>>>>> f9885ef8
 				DRM_DEBUG_DRIVER("Changing brightness to %d\n",
 						 req.backlight_level);
 
