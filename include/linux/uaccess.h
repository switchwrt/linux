/* SPDX-License-Identifier: GPL-2.0 */
#ifndef __LINUX_UACCESS_H__
#define __LINUX_UACCESS_H__

#include <linux/fault-inject-usercopy.h>
#include <linux/instrumented.h>
#include <linux/minmax.h>
#include <linux/sched.h>
#include <linux/thread_info.h>

#include <asm/uaccess.h>

#ifdef CONFIG_SET_FS
/*
 * Force the uaccess routines to be wired up for actual userspace access,
 * overriding any possible set_fs(KERNEL_DS) still lingering around.  Undone
 * using force_uaccess_end below.
 */
static inline mm_segment_t force_uaccess_begin(void)
{
	mm_segment_t fs = get_fs();

	set_fs(USER_DS);
	return fs;
}

static inline void force_uaccess_end(mm_segment_t oldfs)
{
	set_fs(oldfs);
}
#else /* CONFIG_SET_FS */
typedef struct {
	/* empty dummy */
} mm_segment_t;

<<<<<<< HEAD
=======
#ifndef TASK_SIZE_MAX
#define TASK_SIZE_MAX			TASK_SIZE
#endif

>>>>>>> e8d444d3
#define uaccess_kernel()		(false)
#define user_addr_max()			(TASK_SIZE_MAX)

static inline mm_segment_t force_uaccess_begin(void)
{
	return (mm_segment_t) { };
}

static inline void force_uaccess_end(mm_segment_t oldfs)
{
}
#endif /* CONFIG_SET_FS */

/*
 * Architectures should provide two primitives (raw_copy_{to,from}_user())
 * and get rid of their private instances of copy_{to,from}_user() and
 * __copy_{to,from}_user{,_inatomic}().
 *
 * raw_copy_{to,from}_user(to, from, size) should copy up to size bytes and
 * return the amount left to copy.  They should assume that access_ok() has
 * already been checked (and succeeded); they should *not* zero-pad anything.
 * No KASAN or object size checks either - those belong here.
 *
 * Both of these functions should attempt to copy size bytes starting at from
 * into the area starting at to.  They must not fetch or store anything
 * outside of those areas.  Return value must be between 0 (everything
 * copied successfully) and size (nothing copied).
 *
 * If raw_copy_{to,from}_user(to, from, size) returns N, size - N bytes starting
 * at to must become equal to the bytes fetched from the corresponding area
 * starting at from.  All data past to + size - N must be left unmodified.
 *
 * If copying succeeds, the return value must be 0.  If some data cannot be
 * fetched, it is permitted to copy less than had been fetched; the only
 * hard requirement is that not storing anything at all (i.e. returning size)
 * should happen only when nothing could be copied.  In other words, you don't
 * have to squeeze as much as possible - it is allowed, but not necessary.
 *
 * For raw_copy_from_user() to always points to kernel memory and no faults
 * on store should happen.  Interpretation of from is affected by set_fs().
 * For raw_copy_to_user() it's the other way round.
 *
 * Both can be inlined - it's up to architectures whether it wants to bother
 * with that.  They should not be used directly; they are used to implement
 * the 6 functions (copy_{to,from}_user(), __copy_{to,from}_user_inatomic())
 * that are used instead.  Out of those, __... ones are inlined.  Plain
 * copy_{to,from}_user() might or might not be inlined.  If you want them
 * inlined, have asm/uaccess.h define INLINE_COPY_{TO,FROM}_USER.
 *
 * NOTE: only copy_from_user() zero-pads the destination in case of short copy.
 * Neither __copy_from_user() nor __copy_from_user_inatomic() zero anything
 * at all; their callers absolutely must check the return value.
 *
 * Biarch ones should also provide raw_copy_in_user() - similar to the above,
 * but both source and destination are __user pointers (affected by set_fs()
 * as usual) and both source and destination can trigger faults.
 */

static __always_inline __must_check unsigned long
__copy_from_user_inatomic(void *to, const void __user *from, unsigned long n)
{
	instrument_copy_from_user(to, from, n);
	check_object_size(to, n, false);
	return raw_copy_from_user(to, from, n);
}

static __always_inline __must_check unsigned long
__copy_from_user(void *to, const void __user *from, unsigned long n)
{
	might_fault();
	if (should_fail_usercopy())
		return n;
	instrument_copy_from_user(to, from, n);
	check_object_size(to, n, false);
	return raw_copy_from_user(to, from, n);
}

/**
 * __copy_to_user_inatomic: - Copy a block of data into user space, with less checking.
 * @to:   Destination address, in user space.
 * @from: Source address, in kernel space.
 * @n:    Number of bytes to copy.
 *
 * Context: User context only.
 *
 * Copy data from kernel space to user space.  Caller must check
 * the specified block with access_ok() before calling this function.
 * The caller should also make sure he pins the user space address
 * so that we don't result in page fault and sleep.
 */
static __always_inline __must_check unsigned long
__copy_to_user_inatomic(void __user *to, const void *from, unsigned long n)
{
	if (should_fail_usercopy())
		return n;
	instrument_copy_to_user(to, from, n);
	check_object_size(from, n, true);
	return raw_copy_to_user(to, from, n);
}

static __always_inline __must_check unsigned long
__copy_to_user(void __user *to, const void *from, unsigned long n)
{
	might_fault();
	if (should_fail_usercopy())
		return n;
	instrument_copy_to_user(to, from, n);
	check_object_size(from, n, true);
	return raw_copy_to_user(to, from, n);
}

#ifdef INLINE_COPY_FROM_USER
static inline __must_check unsigned long
_copy_from_user(void *to, const void __user *from, unsigned long n)
{
	unsigned long res = n;
	might_fault();
	if (!should_fail_usercopy() && likely(access_ok(from, n))) {
		instrument_copy_from_user(to, from, n);
		res = raw_copy_from_user(to, from, n);
	}
	if (unlikely(res))
		memset(to + (n - res), 0, res);
	return res;
}
#else
extern __must_check unsigned long
_copy_from_user(void *, const void __user *, unsigned long);
#endif

#ifdef INLINE_COPY_TO_USER
static inline __must_check unsigned long
_copy_to_user(void __user *to, const void *from, unsigned long n)
{
	might_fault();
	if (should_fail_usercopy())
		return n;
	if (access_ok(to, n)) {
		instrument_copy_to_user(to, from, n);
		n = raw_copy_to_user(to, from, n);
	}
	return n;
}
#else
extern __must_check unsigned long
_copy_to_user(void __user *, const void *, unsigned long);
#endif

static __always_inline unsigned long __must_check
copy_from_user(void *to, const void __user *from, unsigned long n)
{
	if (likely(check_copy_size(to, n, false)))
		n = _copy_from_user(to, from, n);
	return n;
}

static __always_inline unsigned long __must_check
copy_to_user(void __user *to, const void *from, unsigned long n)
{
	if (likely(check_copy_size(from, n, true)))
		n = _copy_to_user(to, from, n);
	return n;
}
#ifdef CONFIG_COMPAT
static __always_inline unsigned long __must_check
copy_in_user(void __user *to, const void __user *from, unsigned long n)
{
	might_fault();
	if (access_ok(to, n) && access_ok(from, n))
		n = raw_copy_in_user(to, from, n);
	return n;
}
#endif

#ifndef copy_mc_to_kernel
/*
 * Without arch opt-in this generic copy_mc_to_kernel() will not handle
 * #MC (or arch equivalent) during source read.
 */
static inline unsigned long __must_check
copy_mc_to_kernel(void *dst, const void *src, size_t cnt)
{
	memcpy(dst, src, cnt);
	return 0;
}
#endif

static __always_inline void pagefault_disabled_inc(void)
{
	current->pagefault_disabled++;
}

static __always_inline void pagefault_disabled_dec(void)
{
	current->pagefault_disabled--;
}

/*
 * These routines enable/disable the pagefault handler. If disabled, it will
 * not take any locks and go straight to the fixup table.
 *
 * User access methods will not sleep when called from a pagefault_disabled()
 * environment.
 */
static inline void pagefault_disable(void)
{
	pagefault_disabled_inc();
	/*
	 * make sure to have issued the store before a pagefault
	 * can hit.
	 */
	barrier();
}

static inline void pagefault_enable(void)
{
	/*
	 * make sure to issue those last loads/stores before enabling
	 * the pagefault handler again.
	 */
	barrier();
	pagefault_disabled_dec();
}

/*
 * Is the pagefault handler disabled? If so, user access methods will not sleep.
 */
static inline bool pagefault_disabled(void)
{
	return current->pagefault_disabled != 0;
}

/*
 * The pagefault handler is in general disabled by pagefault_disable() or
 * when in irq context (via in_atomic()).
 *
 * This function should only be used by the fault handlers. Other users should
 * stick to pagefault_disabled().
 * Please NEVER use preempt_disable() to disable the fault handler. With
 * !CONFIG_PREEMPT_COUNT, this is like a NOP. So the handler won't be disabled.
 * in_atomic() will report different values based on !CONFIG_PREEMPT_COUNT.
 */
#define faulthandler_disabled() (pagefault_disabled() || in_atomic())

#ifndef ARCH_HAS_NOCACHE_UACCESS

static inline __must_check unsigned long
__copy_from_user_inatomic_nocache(void *to, const void __user *from,
				  unsigned long n)
{
	return __copy_from_user_inatomic(to, from, n);
}

#endif		/* ARCH_HAS_NOCACHE_UACCESS */

extern __must_check int check_zeroed_user(const void __user *from, size_t size);

/**
 * copy_struct_from_user: copy a struct from userspace
 * @dst:   Destination address, in kernel space. This buffer must be @ksize
 *         bytes long.
 * @ksize: Size of @dst struct.
 * @src:   Source address, in userspace.
 * @usize: (Alleged) size of @src struct.
 *
 * Copies a struct from userspace to kernel space, in a way that guarantees
 * backwards-compatibility for struct syscall arguments (as long as future
 * struct extensions are made such that all new fields are *appended* to the
 * old struct, and zeroed-out new fields have the same meaning as the old
 * struct).
 *
 * @ksize is just sizeof(*dst), and @usize should've been passed by userspace.
 * The recommended usage is something like the following:
 *
 *   SYSCALL_DEFINE2(foobar, const struct foo __user *, uarg, size_t, usize)
 *   {
 *      int err;
 *      struct foo karg = {};
 *
 *      if (usize > PAGE_SIZE)
 *        return -E2BIG;
 *      if (usize < FOO_SIZE_VER0)
 *        return -EINVAL;
 *
 *      err = copy_struct_from_user(&karg, sizeof(karg), uarg, usize);
 *      if (err)
 *        return err;
 *
 *      // ...
 *   }
 *
 * There are three cases to consider:
 *  * If @usize == @ksize, then it's copied verbatim.
 *  * If @usize < @ksize, then the userspace has passed an old struct to a
 *    newer kernel. The rest of the trailing bytes in @dst (@ksize - @usize)
 *    are to be zero-filled.
 *  * If @usize > @ksize, then the userspace has passed a new struct to an
 *    older kernel. The trailing bytes unknown to the kernel (@usize - @ksize)
 *    are checked to ensure they are zeroed, otherwise -E2BIG is returned.
 *
 * Returns (in all cases, some data may have been copied):
 *  * -E2BIG:  (@usize > @ksize) and there are non-zero trailing bytes in @src.
 *  * -EFAULT: access to userspace failed.
 */
static __always_inline __must_check int
copy_struct_from_user(void *dst, size_t ksize, const void __user *src,
		      size_t usize)
{
	size_t size = min(ksize, usize);
	size_t rest = max(ksize, usize) - size;

	/* Deal with trailing bytes. */
	if (usize < ksize) {
		memset(dst + size, 0, rest);
	} else if (usize > ksize) {
		int ret = check_zeroed_user(src + size, rest);
		if (ret <= 0)
			return ret ?: -E2BIG;
	}
	/* Copy the interoperable parts of the struct. */
	if (copy_from_user(dst, src, size))
		return -EFAULT;
	return 0;
}

bool copy_from_kernel_nofault_allowed(const void *unsafe_src, size_t size);

long copy_from_kernel_nofault(void *dst, const void *src, size_t size);
long notrace copy_to_kernel_nofault(void *dst, const void *src, size_t size);

long copy_from_user_nofault(void *dst, const void __user *src, size_t size);
long notrace copy_to_user_nofault(void __user *dst, const void *src,
		size_t size);

long strncpy_from_kernel_nofault(char *dst, const void *unsafe_addr,
		long count);

long strncpy_from_user_nofault(char *dst, const void __user *unsafe_addr,
		long count);
long strnlen_user_nofault(const void __user *unsafe_addr, long count);

/**
 * get_kernel_nofault(): safely attempt to read from a location
 * @val: read into this variable
 * @ptr: address to read from
 *
 * Returns 0 on success, or -EFAULT.
 */
#define get_kernel_nofault(val, ptr) ({				\
	const typeof(val) *__gk_ptr = (ptr);			\
	copy_from_kernel_nofault(&(val), __gk_ptr, sizeof(val));\
})

#ifndef user_access_begin
#define user_access_begin(ptr,len) access_ok(ptr, len)
#define user_access_end() do { } while (0)
#define unsafe_op_wrap(op, err) do { if (unlikely(op)) goto err; } while (0)
#define unsafe_get_user(x,p,e) unsafe_op_wrap(__get_user(x,p),e)
#define unsafe_put_user(x,p,e) unsafe_op_wrap(__put_user(x,p),e)
#define unsafe_copy_to_user(d,s,l,e) unsafe_op_wrap(__copy_to_user(d,s,l),e)
static inline unsigned long user_access_save(void) { return 0UL; }
static inline void user_access_restore(unsigned long flags) { }
#endif
#ifndef user_write_access_begin
#define user_write_access_begin user_access_begin
#define user_write_access_end user_access_end
#endif
#ifndef user_read_access_begin
#define user_read_access_begin user_access_begin
#define user_read_access_end user_access_end
#endif

#ifdef CONFIG_HARDENED_USERCOPY
void usercopy_warn(const char *name, const char *detail, bool to_user,
		   unsigned long offset, unsigned long len);
void __noreturn usercopy_abort(const char *name, const char *detail,
			       bool to_user, unsigned long offset,
			       unsigned long len);
#endif

#endif		/* __LINUX_UACCESS_H__ */<|MERGE_RESOLUTION|>--- conflicted
+++ resolved
@@ -33,13 +33,10 @@
 	/* empty dummy */
 } mm_segment_t;
 
-<<<<<<< HEAD
-=======
 #ifndef TASK_SIZE_MAX
 #define TASK_SIZE_MAX			TASK_SIZE
 #endif
 
->>>>>>> e8d444d3
 #define uaccess_kernel()		(false)
 #define user_addr_max()			(TASK_SIZE_MAX)
 
