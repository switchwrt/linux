// SPDX-License-Identifier: GPL-2.0-only
/*
 * turbostat -- show CPU frequency and C-state residency
 * on modern Intel and AMD processors.
 *
 * Copyright (c) 2013 Intel Corporation.
 * Len Brown <len.brown@intel.com>
 */

#define _GNU_SOURCE
#include MSRHEADER
#include INTEL_FAMILY_HEADER
#include <stdarg.h>
#include <stdio.h>
#include <err.h>
#include <unistd.h>
#include <sys/types.h>
#include <sys/wait.h>
#include <sys/stat.h>
#include <sys/select.h>
#include <sys/resource.h>
#include <fcntl.h>
#include <signal.h>
#include <sys/time.h>
#include <stdlib.h>
#include <getopt.h>
#include <dirent.h>
#include <string.h>
#include <ctype.h>
#include <sched.h>
#include <time.h>
#include <cpuid.h>
#include <linux/capability.h>
#include <errno.h>
#include <math.h>

char *proc_stat = "/proc/stat";
FILE *outf;
int *fd_percpu;
struct timeval interval_tv = {5, 0};
struct timespec interval_ts = {5, 0};
unsigned int num_iterations;
unsigned int debug;
unsigned int quiet;
unsigned int shown;
unsigned int sums_need_wide_columns;
unsigned int rapl_joules;
unsigned int summary_only;
unsigned int list_header_only;
unsigned int dump_only;
unsigned int do_snb_cstates;
unsigned int do_knl_cstates;
unsigned int do_slm_cstates;
unsigned int use_c1_residency_msr;
unsigned int has_aperf;
unsigned int has_epb;
unsigned int do_irtl_snb;
unsigned int do_irtl_hsw;
unsigned int units = 1000000;	/* MHz etc */
unsigned int genuine_intel;
unsigned int authentic_amd;
unsigned int hygon_genuine;
unsigned int max_level, max_extended_level;
unsigned int has_invariant_tsc;
unsigned int do_nhm_platform_info;
unsigned int no_MSR_MISC_PWR_MGMT;
unsigned int aperf_mperf_multiplier = 1;
double bclk;
double base_hz;
unsigned int has_base_hz;
double tsc_tweak = 1.0;
unsigned int show_pkg_only;
unsigned int show_core_only;
char *output_buffer, *outp;
unsigned int do_rapl;
unsigned int do_dts;
unsigned int do_ptm;
unsigned long long  gfx_cur_rc6_ms;
unsigned long long cpuidle_cur_cpu_lpi_us;
unsigned long long cpuidle_cur_sys_lpi_us;
unsigned int gfx_cur_mhz;
unsigned int tcc_activation_temp;
unsigned int tcc_activation_temp_override;
double rapl_power_units, rapl_time_units;
double rapl_dram_energy_units, rapl_energy_units;
double rapl_joule_counter_range;
unsigned int do_core_perf_limit_reasons;
unsigned int has_automatic_cstate_conversion;
unsigned int do_gfx_perf_limit_reasons;
unsigned int do_ring_perf_limit_reasons;
unsigned int crystal_hz;
unsigned long long tsc_hz;
int base_cpu;
double discover_bclk(unsigned int family, unsigned int model);
unsigned int has_hwp;	/* IA32_PM_ENABLE, IA32_HWP_CAPABILITIES */
			/* IA32_HWP_REQUEST, IA32_HWP_STATUS */
unsigned int has_hwp_notify;		/* IA32_HWP_INTERRUPT */
unsigned int has_hwp_activity_window;	/* IA32_HWP_REQUEST[bits 41:32] */
unsigned int has_hwp_epp;		/* IA32_HWP_REQUEST[bits 31:24] */
unsigned int has_hwp_pkg;		/* IA32_HWP_REQUEST_PKG */
unsigned int has_misc_feature_control;
unsigned int first_counter_read = 1;
int ignore_stdin;

#define RAPL_PKG		(1 << 0)
					/* 0x610 MSR_PKG_POWER_LIMIT */
					/* 0x611 MSR_PKG_ENERGY_STATUS */
#define RAPL_PKG_PERF_STATUS	(1 << 1)
					/* 0x613 MSR_PKG_PERF_STATUS */
#define RAPL_PKG_POWER_INFO	(1 << 2)
					/* 0x614 MSR_PKG_POWER_INFO */

#define RAPL_DRAM		(1 << 3)
					/* 0x618 MSR_DRAM_POWER_LIMIT */
					/* 0x619 MSR_DRAM_ENERGY_STATUS */
#define RAPL_DRAM_PERF_STATUS	(1 << 4)
					/* 0x61b MSR_DRAM_PERF_STATUS */
#define RAPL_DRAM_POWER_INFO	(1 << 5)
					/* 0x61c MSR_DRAM_POWER_INFO */

#define RAPL_CORES_POWER_LIMIT	(1 << 6)
					/* 0x638 MSR_PP0_POWER_LIMIT */
#define RAPL_CORE_POLICY	(1 << 7)
					/* 0x63a MSR_PP0_POLICY */

#define RAPL_GFX		(1 << 8)
					/* 0x640 MSR_PP1_POWER_LIMIT */
					/* 0x641 MSR_PP1_ENERGY_STATUS */
					/* 0x642 MSR_PP1_POLICY */

#define RAPL_CORES_ENERGY_STATUS	(1 << 9)
					/* 0x639 MSR_PP0_ENERGY_STATUS */
#define RAPL_PER_CORE_ENERGY	(1 << 10)
					/* Indicates cores energy collection is per-core,
					 * not per-package. */
#define RAPL_AMD_F17H		(1 << 11)
					/* 0xc0010299 MSR_RAPL_PWR_UNIT */
					/* 0xc001029a MSR_CORE_ENERGY_STAT */
					/* 0xc001029b MSR_PKG_ENERGY_STAT */
#define RAPL_CORES (RAPL_CORES_ENERGY_STATUS | RAPL_CORES_POWER_LIMIT)
#define	TJMAX_DEFAULT	100

/* MSRs that are not yet in the kernel-provided header. */
#define MSR_RAPL_PWR_UNIT	0xc0010299
#define MSR_CORE_ENERGY_STAT	0xc001029a
#define MSR_PKG_ENERGY_STAT	0xc001029b

#define MAX(a, b) ((a) > (b) ? (a) : (b))

/*
 * buffer size used by sscanf() for added column names
 * Usually truncated to 7 characters, but also handles 18 columns for raw 64-bit counters
 */
#define	NAME_BYTES 20
#define PATH_BYTES 128

int backwards_count;
char *progname;

#define CPU_SUBSET_MAXCPUS	1024	/* need to use before probe... */
cpu_set_t *cpu_present_set, *cpu_affinity_set, *cpu_subset;
size_t cpu_present_setsize, cpu_affinity_setsize, cpu_subset_size;
#define MAX_ADDED_COUNTERS 8
#define MAX_ADDED_THREAD_COUNTERS 24
#define BITMASK_SIZE 32

struct thread_data {
	struct timeval tv_begin;
	struct timeval tv_end;
	struct timeval tv_delta;
	unsigned long long tsc;
	unsigned long long aperf;
	unsigned long long mperf;
	unsigned long long c1;
	unsigned long long  irq_count;
	unsigned int smi_count;
	unsigned int cpu_id;
	unsigned int apic_id;
	unsigned int x2apic_id;
	unsigned int flags;
#define CPU_IS_FIRST_THREAD_IN_CORE	0x2
#define CPU_IS_FIRST_CORE_IN_PACKAGE	0x4
	unsigned long long counter[MAX_ADDED_THREAD_COUNTERS];
} *thread_even, *thread_odd;

struct core_data {
	unsigned long long c3;
	unsigned long long c6;
	unsigned long long c7;
	unsigned long long mc6_us;	/* duplicate as per-core for now, even though per module */
	unsigned int core_temp_c;
	unsigned int core_energy;	/* MSR_CORE_ENERGY_STAT */
	unsigned int core_id;
	unsigned long long counter[MAX_ADDED_COUNTERS];
} *core_even, *core_odd;

struct pkg_data {
	unsigned long long pc2;
	unsigned long long pc3;
	unsigned long long pc6;
	unsigned long long pc7;
	unsigned long long pc8;
	unsigned long long pc9;
	unsigned long long pc10;
	unsigned long long cpu_lpi;
	unsigned long long sys_lpi;
	unsigned long long pkg_wtd_core_c0;
	unsigned long long pkg_any_core_c0;
	unsigned long long pkg_any_gfxe_c0;
	unsigned long long pkg_both_core_gfxe_c0;
	long long gfx_rc6_ms;
	unsigned int gfx_mhz;
	unsigned int package_id;
	unsigned int energy_pkg;	/* MSR_PKG_ENERGY_STATUS */
	unsigned int energy_dram;	/* MSR_DRAM_ENERGY_STATUS */
	unsigned int energy_cores;	/* MSR_PP0_ENERGY_STATUS */
	unsigned int energy_gfx;	/* MSR_PP1_ENERGY_STATUS */
	unsigned int rapl_pkg_perf_status;	/* MSR_PKG_PERF_STATUS */
	unsigned int rapl_dram_perf_status;	/* MSR_DRAM_PERF_STATUS */
	unsigned int pkg_temp_c;
	unsigned long long counter[MAX_ADDED_COUNTERS];
} *package_even, *package_odd;

#define ODD_COUNTERS thread_odd, core_odd, package_odd
#define EVEN_COUNTERS thread_even, core_even, package_even

#define GET_THREAD(thread_base, thread_no, core_no, node_no, pkg_no)	      \
	((thread_base) +						      \
	 ((pkg_no) *							      \
	  topo.nodes_per_pkg * topo.cores_per_node * topo.threads_per_core) + \
	 ((node_no) * topo.cores_per_node * topo.threads_per_core) +	      \
	 ((core_no) * topo.threads_per_core) +				      \
	 (thread_no))

#define GET_CORE(core_base, core_no, node_no, pkg_no)			\
	((core_base) +							\
	 ((pkg_no) *  topo.nodes_per_pkg * topo.cores_per_node) +	\
	 ((node_no) * topo.cores_per_node) +				\
	 (core_no))


#define GET_PKG(pkg_base, pkg_no) (pkg_base + pkg_no)

enum counter_scope {SCOPE_CPU, SCOPE_CORE, SCOPE_PACKAGE};
enum counter_type {COUNTER_ITEMS, COUNTER_CYCLES, COUNTER_SECONDS, COUNTER_USEC};
enum counter_format {FORMAT_RAW, FORMAT_DELTA, FORMAT_PERCENT};

struct msr_counter {
	unsigned int msr_num;
	char name[NAME_BYTES];
	char path[PATH_BYTES];
	unsigned int width;
	enum counter_type type;
	enum counter_format format;
	struct msr_counter *next;
	unsigned int flags;
#define	FLAGS_HIDE	(1 << 0)
#define	FLAGS_SHOW	(1 << 1)
#define	SYSFS_PERCPU	(1 << 1)
};

struct sys_counters {
	unsigned int added_thread_counters;
	unsigned int added_core_counters;
	unsigned int added_package_counters;
	struct msr_counter *tp;
	struct msr_counter *cp;
	struct msr_counter *pp;
} sys;

struct system_summary {
	struct thread_data threads;
	struct core_data cores;
	struct pkg_data packages;
} average;

struct cpu_topology {
	int physical_package_id;
	int die_id;
	int logical_cpu_id;
	int physical_node_id;
	int logical_node_id;	/* 0-based count within the package */
	int physical_core_id;
	int thread_id;
	cpu_set_t *put_ids; /* Processing Unit/Thread IDs */
} *cpus;

struct topo_params {
	int num_packages;
	int num_die;
	int num_cpus;
	int num_cores;
	int max_cpu_num;
	int max_node_num;
	int nodes_per_pkg;
	int cores_per_node;
	int threads_per_core;
} topo;

struct timeval tv_even, tv_odd, tv_delta;

int *irq_column_2_cpu;	/* /proc/interrupts column numbers */
int *irqs_per_cpu;		/* indexed by cpu_num */

void setup_all_buffers(void);

int cpu_is_not_present(int cpu)
{
	return !CPU_ISSET_S(cpu, cpu_present_setsize, cpu_present_set);
}
/*
 * run func(thread, core, package) in topology order
 * skip non-present cpus
 */

int for_all_cpus(int (func)(struct thread_data *, struct core_data *, struct pkg_data *),
	struct thread_data *thread_base, struct core_data *core_base, struct pkg_data *pkg_base)
{
	int retval, pkg_no, core_no, thread_no, node_no;

	for (pkg_no = 0; pkg_no < topo.num_packages; ++pkg_no) {
		for (node_no = 0; node_no < topo.nodes_per_pkg; node_no++) {
			for (core_no = 0; core_no < topo.cores_per_node; ++core_no) {
				for (thread_no = 0; thread_no <
					topo.threads_per_core; ++thread_no) {
					struct thread_data *t;
					struct core_data *c;
					struct pkg_data *p;

					t = GET_THREAD(thread_base, thread_no,
						       core_no, node_no,
						       pkg_no);

					if (cpu_is_not_present(t->cpu_id))
						continue;

					c = GET_CORE(core_base, core_no,
						     node_no, pkg_no);
					p = GET_PKG(pkg_base, pkg_no);

					retval = func(t, c, p);
					if (retval)
						return retval;
				}
			}
		}
	}
	return 0;
}

int cpu_migrate(int cpu)
{
	CPU_ZERO_S(cpu_affinity_setsize, cpu_affinity_set);
	CPU_SET_S(cpu, cpu_affinity_setsize, cpu_affinity_set);
	if (sched_setaffinity(0, cpu_affinity_setsize, cpu_affinity_set) == -1)
		return -1;
	else
		return 0;
}
int get_msr_fd(int cpu)
{
	char pathname[32];
	int fd;

	fd = fd_percpu[cpu];

	if (fd)
		return fd;

	sprintf(pathname, "/dev/cpu/%d/msr", cpu);
	fd = open(pathname, O_RDONLY);
	if (fd < 0)
		err(-1, "%s open failed, try chown or chmod +r /dev/cpu/*/msr, or run as root", pathname);

	fd_percpu[cpu] = fd;

	return fd;
}

int get_msr(int cpu, off_t offset, unsigned long long *msr)
{
	ssize_t retval;

	retval = pread(get_msr_fd(cpu), msr, sizeof(*msr), offset);

	if (retval != sizeof *msr)
		err(-1, "cpu%d: msr offset 0x%llx read failed", cpu, (unsigned long long)offset);

	return 0;
}

/*
 * This list matches the column headers, except
 * 1. built-in only, the sysfs counters are not here -- we learn of those at run-time
 * 2. Core and CPU are moved to the end, we can't have strings that contain them
 *    matching on them for --show and --hide.
 */
struct msr_counter bic[] = {
	{ 0x0, "usec" },
	{ 0x0, "Time_Of_Day_Seconds" },
	{ 0x0, "Package" },
	{ 0x0, "Node" },
	{ 0x0, "Avg_MHz" },
	{ 0x0, "Busy%" },
	{ 0x0, "Bzy_MHz" },
	{ 0x0, "TSC_MHz" },
	{ 0x0, "IRQ" },
	{ 0x0, "SMI", "", 32, 0, FORMAT_DELTA, NULL},
	{ 0x0, "sysfs" },
	{ 0x0, "CPU%c1" },
	{ 0x0, "CPU%c3" },
	{ 0x0, "CPU%c6" },
	{ 0x0, "CPU%c7" },
	{ 0x0, "ThreadC" },
	{ 0x0, "CoreTmp" },
	{ 0x0, "CoreCnt" },
	{ 0x0, "PkgTmp" },
	{ 0x0, "GFX%rc6" },
	{ 0x0, "GFXMHz" },
	{ 0x0, "Pkg%pc2" },
	{ 0x0, "Pkg%pc3" },
	{ 0x0, "Pkg%pc6" },
	{ 0x0, "Pkg%pc7" },
	{ 0x0, "Pkg%pc8" },
	{ 0x0, "Pkg%pc9" },
	{ 0x0, "Pk%pc10" },
	{ 0x0, "CPU%LPI" },
	{ 0x0, "SYS%LPI" },
	{ 0x0, "PkgWatt" },
	{ 0x0, "CorWatt" },
	{ 0x0, "GFXWatt" },
	{ 0x0, "PkgCnt" },
	{ 0x0, "RAMWatt" },
	{ 0x0, "PKG_%" },
	{ 0x0, "RAM_%" },
	{ 0x0, "Pkg_J" },
	{ 0x0, "Cor_J" },
	{ 0x0, "GFX_J" },
	{ 0x0, "RAM_J" },
	{ 0x0, "Mod%c6" },
	{ 0x0, "Totl%C0" },
	{ 0x0, "Any%C0" },
	{ 0x0, "GFX%C0" },
	{ 0x0, "CPUGFX%" },
	{ 0x0, "Core" },
	{ 0x0, "CPU" },
	{ 0x0, "APIC" },
	{ 0x0, "X2APIC" },
	{ 0x0, "Die" },
};

#define MAX_BIC (sizeof(bic) / sizeof(struct msr_counter))
#define	BIC_USEC	(1ULL << 0)
#define	BIC_TOD		(1ULL << 1)
#define	BIC_Package	(1ULL << 2)
#define	BIC_Node	(1ULL << 3)
#define	BIC_Avg_MHz	(1ULL << 4)
#define	BIC_Busy	(1ULL << 5)
#define	BIC_Bzy_MHz	(1ULL << 6)
#define	BIC_TSC_MHz	(1ULL << 7)
#define	BIC_IRQ		(1ULL << 8)
#define	BIC_SMI		(1ULL << 9)
#define	BIC_sysfs	(1ULL << 10)
#define	BIC_CPU_c1	(1ULL << 11)
#define	BIC_CPU_c3	(1ULL << 12)
#define	BIC_CPU_c6	(1ULL << 13)
#define	BIC_CPU_c7	(1ULL << 14)
#define	BIC_ThreadC	(1ULL << 15)
#define	BIC_CoreTmp	(1ULL << 16)
#define	BIC_CoreCnt	(1ULL << 17)
#define	BIC_PkgTmp	(1ULL << 18)
#define	BIC_GFX_rc6	(1ULL << 19)
#define	BIC_GFXMHz	(1ULL << 20)
#define	BIC_Pkgpc2	(1ULL << 21)
#define	BIC_Pkgpc3	(1ULL << 22)
#define	BIC_Pkgpc6	(1ULL << 23)
#define	BIC_Pkgpc7	(1ULL << 24)
#define	BIC_Pkgpc8	(1ULL << 25)
#define	BIC_Pkgpc9	(1ULL << 26)
#define	BIC_Pkgpc10	(1ULL << 27)
#define BIC_CPU_LPI	(1ULL << 28)
#define BIC_SYS_LPI	(1ULL << 29)
#define	BIC_PkgWatt	(1ULL << 30)
#define	BIC_CorWatt	(1ULL << 31)
#define	BIC_GFXWatt	(1ULL << 32)
#define	BIC_PkgCnt	(1ULL << 33)
#define	BIC_RAMWatt	(1ULL << 34)
#define	BIC_PKG__	(1ULL << 35)
#define	BIC_RAM__	(1ULL << 36)
#define	BIC_Pkg_J	(1ULL << 37)
#define	BIC_Cor_J	(1ULL << 38)
#define	BIC_GFX_J	(1ULL << 39)
#define	BIC_RAM_J	(1ULL << 40)
#define	BIC_Mod_c6	(1ULL << 41)
#define	BIC_Totl_c0	(1ULL << 42)
#define	BIC_Any_c0	(1ULL << 43)
#define	BIC_GFX_c0	(1ULL << 44)
#define	BIC_CPUGFX	(1ULL << 45)
#define	BIC_Core	(1ULL << 46)
#define	BIC_CPU		(1ULL << 47)
#define	BIC_APIC	(1ULL << 48)
#define	BIC_X2APIC	(1ULL << 49)
#define	BIC_Die		(1ULL << 50)

#define BIC_DISABLED_BY_DEFAULT	(BIC_USEC | BIC_TOD | BIC_APIC | BIC_X2APIC)

unsigned long long bic_enabled = (0xFFFFFFFFFFFFFFFFULL & ~BIC_DISABLED_BY_DEFAULT);
unsigned long long bic_present = BIC_USEC | BIC_TOD | BIC_sysfs | BIC_APIC | BIC_X2APIC;

#define DO_BIC(COUNTER_NAME) (bic_enabled & bic_present & COUNTER_NAME)
#define DO_BIC_READ(COUNTER_NAME) (bic_present & COUNTER_NAME)
#define ENABLE_BIC(COUNTER_NAME) (bic_enabled |= COUNTER_NAME)
#define BIC_PRESENT(COUNTER_BIT) (bic_present |= COUNTER_BIT)
#define BIC_NOT_PRESENT(COUNTER_BIT) (bic_present &= ~COUNTER_BIT)


#define MAX_DEFERRED 16
char *deferred_skip_names[MAX_DEFERRED];
int deferred_skip_index;

/*
 * HIDE_LIST - hide this list of counters, show the rest [default]
 * SHOW_LIST - show this list of counters, hide the rest
 */
enum show_hide_mode { SHOW_LIST, HIDE_LIST } global_show_hide_mode = HIDE_LIST;

void help(void)
{
	fprintf(outf,
	"Usage: turbostat [OPTIONS][(--interval seconds) | COMMAND ...]\n"
	"\n"
	"Turbostat forks the specified COMMAND and prints statistics\n"
	"when COMMAND completes.\n"
	"If no COMMAND is specified, turbostat wakes every 5-seconds\n"
	"to print statistics, until interrupted.\n"
	"  -a, --add	add a counter\n"
	"		  eg. --add msr0x10,u64,cpu,delta,MY_TSC\n"
	"  -c, --cpu	cpu-set	limit output to summary plus cpu-set:\n"
	"		  {core | package | j,k,l..m,n-p }\n"
	"  -d, --debug	displays usec, Time_Of_Day_Seconds and more debugging\n"
	"  -D, --Dump	displays the raw counter values\n"
	"  -e, --enable	[all | column]\n"
	"		shows all or the specified disabled column\n"
	"  -H, --hide [column|column,column,...]\n"
	"		hide the specified column(s)\n"
	"  -i, --interval sec.subsec\n"
	"		Override default 5-second measurement interval\n"
	"  -J, --Joules	displays energy in Joules instead of Watts\n"
	"  -l, --list	list column headers only\n"
	"  -n, --num_iterations num\n"
	"		number of the measurement iterations\n"
	"  -o, --out file\n"
	"		create or truncate \"file\" for all output\n"
	"  -q, --quiet	skip decoding system configuration header\n"
	"  -s, --show [column|column,column,...]\n"
	"		show only the specified column(s)\n"
	"  -S, --Summary\n"
	"		limits output to 1-line system summary per interval\n"
	"  -T, --TCC temperature\n"
	"		sets the Thermal Control Circuit temperature in\n"
	"		  degrees Celsius\n"
	"  -h, --help	print this help message\n"
	"  -v, --version	print version information\n"
	"\n"
	"For more help, run \"man turbostat\"\n");
}

/*
 * bic_lookup
 * for all the strings in comma separate name_list,
 * set the approprate bit in return value.
 */
unsigned long long bic_lookup(char *name_list, enum show_hide_mode mode)
{
	int i;
	unsigned long long retval = 0;

	while (name_list) {
		char *comma;

		comma = strchr(name_list, ',');

		if (comma)
			*comma = '\0';

		if (!strcmp(name_list, "all"))
			return ~0;

		for (i = 0; i < MAX_BIC; ++i) {
			if (!strcmp(name_list, bic[i].name)) {
				retval |= (1ULL << i);
				break;
			}
		}
		if (i == MAX_BIC) {
			if (mode == SHOW_LIST) {
				fprintf(stderr, "Invalid counter name: %s\n", name_list);
				exit(-1);
			}
			deferred_skip_names[deferred_skip_index++] = name_list;
			if (debug)
				fprintf(stderr, "deferred \"%s\"\n", name_list);
			if (deferred_skip_index >= MAX_DEFERRED) {
				fprintf(stderr, "More than max %d un-recognized --skip options '%s'\n",
					MAX_DEFERRED, name_list);
				help();
				exit(1);
			}
		}

		name_list = comma;
		if (name_list)
			name_list++;

	}
	return retval;
}


void print_header(char *delim)
{
	struct msr_counter *mp;
	int printed = 0;

	if (DO_BIC(BIC_USEC))
		outp += sprintf(outp, "%susec", (printed++ ? delim : ""));
	if (DO_BIC(BIC_TOD))
		outp += sprintf(outp, "%sTime_Of_Day_Seconds", (printed++ ? delim : ""));
	if (DO_BIC(BIC_Package))
		outp += sprintf(outp, "%sPackage", (printed++ ? delim : ""));
	if (DO_BIC(BIC_Die))
		outp += sprintf(outp, "%sDie", (printed++ ? delim : ""));
	if (DO_BIC(BIC_Node))
		outp += sprintf(outp, "%sNode", (printed++ ? delim : ""));
	if (DO_BIC(BIC_Core))
		outp += sprintf(outp, "%sCore", (printed++ ? delim : ""));
	if (DO_BIC(BIC_CPU))
		outp += sprintf(outp, "%sCPU", (printed++ ? delim : ""));
	if (DO_BIC(BIC_APIC))
		outp += sprintf(outp, "%sAPIC", (printed++ ? delim : ""));
	if (DO_BIC(BIC_X2APIC))
		outp += sprintf(outp, "%sX2APIC", (printed++ ? delim : ""));
	if (DO_BIC(BIC_Avg_MHz))
		outp += sprintf(outp, "%sAvg_MHz", (printed++ ? delim : ""));
	if (DO_BIC(BIC_Busy))
		outp += sprintf(outp, "%sBusy%%", (printed++ ? delim : ""));
	if (DO_BIC(BIC_Bzy_MHz))
		outp += sprintf(outp, "%sBzy_MHz", (printed++ ? delim : ""));
	if (DO_BIC(BIC_TSC_MHz))
		outp += sprintf(outp, "%sTSC_MHz", (printed++ ? delim : ""));

	if (DO_BIC(BIC_IRQ)) {
		if (sums_need_wide_columns)
			outp += sprintf(outp, "%s     IRQ", (printed++ ? delim : ""));
		else
			outp += sprintf(outp, "%sIRQ", (printed++ ? delim : ""));
	}

	if (DO_BIC(BIC_SMI))
		outp += sprintf(outp, "%sSMI", (printed++ ? delim : ""));

	for (mp = sys.tp; mp; mp = mp->next) {

		if (mp->format == FORMAT_RAW) {
			if (mp->width == 64)
				outp += sprintf(outp, "%s%18.18s", (printed++ ? delim : ""), mp->name);
			else
				outp += sprintf(outp, "%s%10.10s", (printed++ ? delim : ""), mp->name);
		} else {
			if ((mp->type == COUNTER_ITEMS) && sums_need_wide_columns)
				outp += sprintf(outp, "%s%8s", (printed++ ? delim : ""), mp->name);
			else
				outp += sprintf(outp, "%s%s", (printed++ ? delim : ""), mp->name);
		}
	}

	if (DO_BIC(BIC_CPU_c1))
		outp += sprintf(outp, "%sCPU%%c1", (printed++ ? delim : ""));
	if (DO_BIC(BIC_CPU_c3))
		outp += sprintf(outp, "%sCPU%%c3", (printed++ ? delim : ""));
	if (DO_BIC(BIC_CPU_c6))
		outp += sprintf(outp, "%sCPU%%c6", (printed++ ? delim : ""));
	if (DO_BIC(BIC_CPU_c7))
		outp += sprintf(outp, "%sCPU%%c7", (printed++ ? delim : ""));

	if (DO_BIC(BIC_Mod_c6))
		outp += sprintf(outp, "%sMod%%c6", (printed++ ? delim : ""));

	if (DO_BIC(BIC_CoreTmp))
		outp += sprintf(outp, "%sCoreTmp", (printed++ ? delim : ""));

	if (do_rapl && !rapl_joules) {
		if (DO_BIC(BIC_CorWatt) && (do_rapl & RAPL_PER_CORE_ENERGY))
			outp += sprintf(outp, "%sCorWatt", (printed++ ? delim : ""));
	} else if (do_rapl && rapl_joules) {
		if (DO_BIC(BIC_Cor_J) && (do_rapl & RAPL_PER_CORE_ENERGY))
			outp += sprintf(outp, "%sCor_J", (printed++ ? delim : ""));
	}

	for (mp = sys.cp; mp; mp = mp->next) {
		if (mp->format == FORMAT_RAW) {
			if (mp->width == 64)
				outp += sprintf(outp, "%s%18.18s", delim, mp->name);
			else
				outp += sprintf(outp, "%s%10.10s", delim, mp->name);
		} else {
			if ((mp->type == COUNTER_ITEMS) && sums_need_wide_columns)
				outp += sprintf(outp, "%s%8s", delim, mp->name);
			else
				outp += sprintf(outp, "%s%s", delim, mp->name);
		}
	}

	if (DO_BIC(BIC_PkgTmp))
		outp += sprintf(outp, "%sPkgTmp", (printed++ ? delim : ""));

	if (DO_BIC(BIC_GFX_rc6))
		outp += sprintf(outp, "%sGFX%%rc6", (printed++ ? delim : ""));

	if (DO_BIC(BIC_GFXMHz))
		outp += sprintf(outp, "%sGFXMHz", (printed++ ? delim : ""));

	if (DO_BIC(BIC_Totl_c0))
		outp += sprintf(outp, "%sTotl%%C0", (printed++ ? delim : ""));
	if (DO_BIC(BIC_Any_c0))
		outp += sprintf(outp, "%sAny%%C0", (printed++ ? delim : ""));
	if (DO_BIC(BIC_GFX_c0))
		outp += sprintf(outp, "%sGFX%%C0", (printed++ ? delim : ""));
	if (DO_BIC(BIC_CPUGFX))
		outp += sprintf(outp, "%sCPUGFX%%", (printed++ ? delim : ""));

	if (DO_BIC(BIC_Pkgpc2))
		outp += sprintf(outp, "%sPkg%%pc2", (printed++ ? delim : ""));
	if (DO_BIC(BIC_Pkgpc3))
		outp += sprintf(outp, "%sPkg%%pc3", (printed++ ? delim : ""));
	if (DO_BIC(BIC_Pkgpc6))
		outp += sprintf(outp, "%sPkg%%pc6", (printed++ ? delim : ""));
	if (DO_BIC(BIC_Pkgpc7))
		outp += sprintf(outp, "%sPkg%%pc7", (printed++ ? delim : ""));
	if (DO_BIC(BIC_Pkgpc8))
		outp += sprintf(outp, "%sPkg%%pc8", (printed++ ? delim : ""));
	if (DO_BIC(BIC_Pkgpc9))
		outp += sprintf(outp, "%sPkg%%pc9", (printed++ ? delim : ""));
	if (DO_BIC(BIC_Pkgpc10))
		outp += sprintf(outp, "%sPk%%pc10", (printed++ ? delim : ""));
	if (DO_BIC(BIC_CPU_LPI))
		outp += sprintf(outp, "%sCPU%%LPI", (printed++ ? delim : ""));
	if (DO_BIC(BIC_SYS_LPI))
		outp += sprintf(outp, "%sSYS%%LPI", (printed++ ? delim : ""));

	if (do_rapl && !rapl_joules) {
		if (DO_BIC(BIC_PkgWatt))
			outp += sprintf(outp, "%sPkgWatt", (printed++ ? delim : ""));
		if (DO_BIC(BIC_CorWatt) && !(do_rapl & RAPL_PER_CORE_ENERGY))
			outp += sprintf(outp, "%sCorWatt", (printed++ ? delim : ""));
		if (DO_BIC(BIC_GFXWatt))
			outp += sprintf(outp, "%sGFXWatt", (printed++ ? delim : ""));
		if (DO_BIC(BIC_RAMWatt))
			outp += sprintf(outp, "%sRAMWatt", (printed++ ? delim : ""));
		if (DO_BIC(BIC_PKG__))
			outp += sprintf(outp, "%sPKG_%%", (printed++ ? delim : ""));
		if (DO_BIC(BIC_RAM__))
			outp += sprintf(outp, "%sRAM_%%", (printed++ ? delim : ""));
	} else if (do_rapl && rapl_joules) {
		if (DO_BIC(BIC_Pkg_J))
			outp += sprintf(outp, "%sPkg_J", (printed++ ? delim : ""));
		if (DO_BIC(BIC_Cor_J) && !(do_rapl & RAPL_PER_CORE_ENERGY))
			outp += sprintf(outp, "%sCor_J", (printed++ ? delim : ""));
		if (DO_BIC(BIC_GFX_J))
			outp += sprintf(outp, "%sGFX_J", (printed++ ? delim : ""));
		if (DO_BIC(BIC_RAM_J))
			outp += sprintf(outp, "%sRAM_J", (printed++ ? delim : ""));
		if (DO_BIC(BIC_PKG__))
			outp += sprintf(outp, "%sPKG_%%", (printed++ ? delim : ""));
		if (DO_BIC(BIC_RAM__))
			outp += sprintf(outp, "%sRAM_%%", (printed++ ? delim : ""));
	}
	for (mp = sys.pp; mp; mp = mp->next) {
		if (mp->format == FORMAT_RAW) {
			if (mp->width == 64)
				outp += sprintf(outp, "%s%18.18s", delim, mp->name);
			else
				outp += sprintf(outp, "%s%10.10s", delim, mp->name);
		} else {
			if ((mp->type == COUNTER_ITEMS) && sums_need_wide_columns)
				outp += sprintf(outp, "%s%8s", delim, mp->name);
			else
				outp += sprintf(outp, "%s%s", delim, mp->name);
		}
	}

	outp += sprintf(outp, "\n");
}

int dump_counters(struct thread_data *t, struct core_data *c,
	struct pkg_data *p)
{
	int i;
	struct msr_counter *mp;

	outp += sprintf(outp, "t %p, c %p, p %p\n", t, c, p);

	if (t) {
		outp += sprintf(outp, "CPU: %d flags 0x%x\n",
			t->cpu_id, t->flags);
		outp += sprintf(outp, "TSC: %016llX\n", t->tsc);
		outp += sprintf(outp, "aperf: %016llX\n", t->aperf);
		outp += sprintf(outp, "mperf: %016llX\n", t->mperf);
		outp += sprintf(outp, "c1: %016llX\n", t->c1);

		if (DO_BIC(BIC_IRQ))
			outp += sprintf(outp, "IRQ: %lld\n", t->irq_count);
		if (DO_BIC(BIC_SMI))
			outp += sprintf(outp, "SMI: %d\n", t->smi_count);

		for (i = 0, mp = sys.tp; mp; i++, mp = mp->next) {
			outp += sprintf(outp, "tADDED [%d] msr0x%x: %08llX\n",
				i, mp->msr_num, t->counter[i]);
		}
	}

	if (c) {
		outp += sprintf(outp, "core: %d\n", c->core_id);
		outp += sprintf(outp, "c3: %016llX\n", c->c3);
		outp += sprintf(outp, "c6: %016llX\n", c->c6);
		outp += sprintf(outp, "c7: %016llX\n", c->c7);
		outp += sprintf(outp, "DTS: %dC\n", c->core_temp_c);
		outp += sprintf(outp, "Joules: %0X\n", c->core_energy);

		for (i = 0, mp = sys.cp; mp; i++, mp = mp->next) {
			outp += sprintf(outp, "cADDED [%d] msr0x%x: %08llX\n",
				i, mp->msr_num, c->counter[i]);
		}
		outp += sprintf(outp, "mc6_us: %016llX\n", c->mc6_us);
	}

	if (p) {
		outp += sprintf(outp, "package: %d\n", p->package_id);

		outp += sprintf(outp, "Weighted cores: %016llX\n", p->pkg_wtd_core_c0);
		outp += sprintf(outp, "Any cores: %016llX\n", p->pkg_any_core_c0);
		outp += sprintf(outp, "Any GFX: %016llX\n", p->pkg_any_gfxe_c0);
		outp += sprintf(outp, "CPU + GFX: %016llX\n", p->pkg_both_core_gfxe_c0);

		outp += sprintf(outp, "pc2: %016llX\n", p->pc2);
		if (DO_BIC(BIC_Pkgpc3))
			outp += sprintf(outp, "pc3: %016llX\n", p->pc3);
		if (DO_BIC(BIC_Pkgpc6))
			outp += sprintf(outp, "pc6: %016llX\n", p->pc6);
		if (DO_BIC(BIC_Pkgpc7))
			outp += sprintf(outp, "pc7: %016llX\n", p->pc7);
		outp += sprintf(outp, "pc8: %016llX\n", p->pc8);
		outp += sprintf(outp, "pc9: %016llX\n", p->pc9);
		outp += sprintf(outp, "pc10: %016llX\n", p->pc10);
		outp += sprintf(outp, "cpu_lpi: %016llX\n", p->cpu_lpi);
		outp += sprintf(outp, "sys_lpi: %016llX\n", p->sys_lpi);
		outp += sprintf(outp, "Joules PKG: %0X\n", p->energy_pkg);
		outp += sprintf(outp, "Joules COR: %0X\n", p->energy_cores);
		outp += sprintf(outp, "Joules GFX: %0X\n", p->energy_gfx);
		outp += sprintf(outp, "Joules RAM: %0X\n", p->energy_dram);
		outp += sprintf(outp, "Throttle PKG: %0X\n",
			p->rapl_pkg_perf_status);
		outp += sprintf(outp, "Throttle RAM: %0X\n",
			p->rapl_dram_perf_status);
		outp += sprintf(outp, "PTM: %dC\n", p->pkg_temp_c);

		for (i = 0, mp = sys.pp; mp; i++, mp = mp->next) {
			outp += sprintf(outp, "pADDED [%d] msr0x%x: %08llX\n",
				i, mp->msr_num, p->counter[i]);
		}
	}

	outp += sprintf(outp, "\n");

	return 0;
}

/*
 * column formatting convention & formats
 */
int format_counters(struct thread_data *t, struct core_data *c,
	struct pkg_data *p)
{
	double interval_float, tsc;
	char *fmt8;
	int i;
	struct msr_counter *mp;
	char *delim = "\t";
	int printed = 0;

	 /* if showing only 1st thread in core and this isn't one, bail out */
	if (show_core_only && !(t->flags & CPU_IS_FIRST_THREAD_IN_CORE))
		return 0;

	 /* if showing only 1st thread in pkg and this isn't one, bail out */
	if (show_pkg_only && !(t->flags & CPU_IS_FIRST_CORE_IN_PACKAGE))
		return 0;

	/*if not summary line and --cpu is used */
	if ((t != &average.threads) &&
		(cpu_subset && !CPU_ISSET_S(t->cpu_id, cpu_subset_size, cpu_subset)))
		return 0;

	if (DO_BIC(BIC_USEC)) {
		/* on each row, print how many usec each timestamp took to gather */
		struct timeval tv;

		timersub(&t->tv_end, &t->tv_begin, &tv);
		outp += sprintf(outp, "%5ld\t", tv.tv_sec * 1000000 + tv.tv_usec);
	}

	/* Time_Of_Day_Seconds: on each row, print sec.usec last timestamp taken */
	if (DO_BIC(BIC_TOD))
		outp += sprintf(outp, "%10ld.%06ld\t", t->tv_end.tv_sec, t->tv_end.tv_usec);

	interval_float = t->tv_delta.tv_sec + t->tv_delta.tv_usec/1000000.0;

	tsc = t->tsc * tsc_tweak;

	/* topo columns, print blanks on 1st (average) line */
	if (t == &average.threads) {
		if (DO_BIC(BIC_Package))
			outp += sprintf(outp, "%s-", (printed++ ? delim : ""));
		if (DO_BIC(BIC_Die))
			outp += sprintf(outp, "%s-", (printed++ ? delim : ""));
		if (DO_BIC(BIC_Node))
			outp += sprintf(outp, "%s-", (printed++ ? delim : ""));
		if (DO_BIC(BIC_Core))
			outp += sprintf(outp, "%s-", (printed++ ? delim : ""));
		if (DO_BIC(BIC_CPU))
			outp += sprintf(outp, "%s-", (printed++ ? delim : ""));
		if (DO_BIC(BIC_APIC))
			outp += sprintf(outp, "%s-", (printed++ ? delim : ""));
		if (DO_BIC(BIC_X2APIC))
			outp += sprintf(outp, "%s-", (printed++ ? delim : ""));
	} else {
		if (DO_BIC(BIC_Package)) {
			if (p)
				outp += sprintf(outp, "%s%d", (printed++ ? delim : ""), p->package_id);
			else
				outp += sprintf(outp, "%s-", (printed++ ? delim : ""));
		}
		if (DO_BIC(BIC_Die)) {
			if (c)
				outp += sprintf(outp, "%s%d", (printed++ ? delim : ""), cpus[t->cpu_id].die_id);
			else
				outp += sprintf(outp, "%s-", (printed++ ? delim : ""));
		}
		if (DO_BIC(BIC_Node)) {
			if (t)
				outp += sprintf(outp, "%s%d",
						(printed++ ? delim : ""),
					      cpus[t->cpu_id].physical_node_id);
			else
				outp += sprintf(outp, "%s-",
						(printed++ ? delim : ""));
		}
		if (DO_BIC(BIC_Core)) {
			if (c)
				outp += sprintf(outp, "%s%d", (printed++ ? delim : ""), c->core_id);
			else
				outp += sprintf(outp, "%s-", (printed++ ? delim : ""));
		}
		if (DO_BIC(BIC_CPU))
			outp += sprintf(outp, "%s%d", (printed++ ? delim : ""), t->cpu_id);
		if (DO_BIC(BIC_APIC))
			outp += sprintf(outp, "%s%d", (printed++ ? delim : ""), t->apic_id);
		if (DO_BIC(BIC_X2APIC))
			outp += sprintf(outp, "%s%d", (printed++ ? delim : ""), t->x2apic_id);
	}

	if (DO_BIC(BIC_Avg_MHz))
		outp += sprintf(outp, "%s%.0f", (printed++ ? delim : ""),
			1.0 / units * t->aperf / interval_float);

	if (DO_BIC(BIC_Busy))
		outp += sprintf(outp, "%s%.2f", (printed++ ? delim : ""), 100.0 * t->mperf/tsc);

	if (DO_BIC(BIC_Bzy_MHz)) {
		if (has_base_hz)
			outp += sprintf(outp, "%s%.0f", (printed++ ? delim : ""), base_hz / units * t->aperf / t->mperf);
		else
			outp += sprintf(outp, "%s%.0f", (printed++ ? delim : ""),
				tsc / units * t->aperf / t->mperf / interval_float);
	}

	if (DO_BIC(BIC_TSC_MHz))
		outp += sprintf(outp, "%s%.0f", (printed++ ? delim : ""), 1.0 * t->tsc/units/interval_float);

	/* IRQ */
	if (DO_BIC(BIC_IRQ)) {
		if (sums_need_wide_columns)
			outp += sprintf(outp, "%s%8lld", (printed++ ? delim : ""), t->irq_count);
		else
			outp += sprintf(outp, "%s%lld", (printed++ ? delim : ""), t->irq_count);
	}

	/* SMI */
	if (DO_BIC(BIC_SMI))
		outp += sprintf(outp, "%s%d", (printed++ ? delim : ""), t->smi_count);

	/* Added counters */
	for (i = 0, mp = sys.tp; mp; i++, mp = mp->next) {
		if (mp->format == FORMAT_RAW) {
			if (mp->width == 32)
				outp += sprintf(outp, "%s0x%08x", (printed++ ? delim : ""), (unsigned int) t->counter[i]);
			else
				outp += sprintf(outp, "%s0x%016llx", (printed++ ? delim : ""), t->counter[i]);
		} else if (mp->format == FORMAT_DELTA) {
			if ((mp->type == COUNTER_ITEMS) && sums_need_wide_columns)
				outp += sprintf(outp, "%s%8lld", (printed++ ? delim : ""), t->counter[i]);
			else
				outp += sprintf(outp, "%s%lld", (printed++ ? delim : ""), t->counter[i]);
		} else if (mp->format == FORMAT_PERCENT) {
			if (mp->type == COUNTER_USEC)
				outp += sprintf(outp, "%s%.2f", (printed++ ? delim : ""), t->counter[i]/interval_float/10000);
			else
				outp += sprintf(outp, "%s%.2f", (printed++ ? delim : ""), 100.0 * t->counter[i]/tsc);
		}
	}

	/* C1 */
	if (DO_BIC(BIC_CPU_c1))
		outp += sprintf(outp, "%s%.2f", (printed++ ? delim : ""), 100.0 * t->c1/tsc);


	/* print per-core data only for 1st thread in core */
	if (!(t->flags & CPU_IS_FIRST_THREAD_IN_CORE))
		goto done;

	if (DO_BIC(BIC_CPU_c3))
		outp += sprintf(outp, "%s%.2f", (printed++ ? delim : ""), 100.0 * c->c3/tsc);
	if (DO_BIC(BIC_CPU_c6))
		outp += sprintf(outp, "%s%.2f", (printed++ ? delim : ""), 100.0 * c->c6/tsc);
	if (DO_BIC(BIC_CPU_c7))
		outp += sprintf(outp, "%s%.2f", (printed++ ? delim : ""), 100.0 * c->c7/tsc);

	/* Mod%c6 */
	if (DO_BIC(BIC_Mod_c6))
		outp += sprintf(outp, "%s%.2f", (printed++ ? delim : ""), 100.0 * c->mc6_us / tsc);

	if (DO_BIC(BIC_CoreTmp))
		outp += sprintf(outp, "%s%d", (printed++ ? delim : ""), c->core_temp_c);

	for (i = 0, mp = sys.cp; mp; i++, mp = mp->next) {
		if (mp->format == FORMAT_RAW) {
			if (mp->width == 32)
				outp += sprintf(outp, "%s0x%08x", (printed++ ? delim : ""), (unsigned int) c->counter[i]);
			else
				outp += sprintf(outp, "%s0x%016llx", (printed++ ? delim : ""), c->counter[i]);
		} else if (mp->format == FORMAT_DELTA) {
			if ((mp->type == COUNTER_ITEMS) && sums_need_wide_columns)
				outp += sprintf(outp, "%s%8lld", (printed++ ? delim : ""), c->counter[i]);
			else
				outp += sprintf(outp, "%s%lld", (printed++ ? delim : ""), c->counter[i]);
		} else if (mp->format == FORMAT_PERCENT) {
			outp += sprintf(outp, "%s%.2f", (printed++ ? delim : ""), 100.0 * c->counter[i]/tsc);
		}
	}

	/*
	 * If measurement interval exceeds minimum RAPL Joule Counter range,
	 * indicate that results are suspect by printing "**" in fraction place.
	 */
	if (interval_float < rapl_joule_counter_range)
		fmt8 = "%s%.2f";
	else
		fmt8 = "%6.0f**";

	if (DO_BIC(BIC_CorWatt) && (do_rapl & RAPL_PER_CORE_ENERGY))
		outp += sprintf(outp, fmt8, (printed++ ? delim : ""), c->core_energy * rapl_energy_units / interval_float);
	if (DO_BIC(BIC_Cor_J) && (do_rapl & RAPL_PER_CORE_ENERGY))
		outp += sprintf(outp, fmt8, (printed++ ? delim : ""), c->core_energy * rapl_energy_units);

	/* print per-package data only for 1st core in package */
	if (!(t->flags & CPU_IS_FIRST_CORE_IN_PACKAGE))
		goto done;

	/* PkgTmp */
	if (DO_BIC(BIC_PkgTmp))
		outp += sprintf(outp, "%s%d", (printed++ ? delim : ""), p->pkg_temp_c);

	/* GFXrc6 */
	if (DO_BIC(BIC_GFX_rc6)) {
		if (p->gfx_rc6_ms == -1) {	/* detect GFX counter reset */
			outp += sprintf(outp, "%s**.**", (printed++ ? delim : ""));
		} else {
			outp += sprintf(outp, "%s%.2f", (printed++ ? delim : ""),
				p->gfx_rc6_ms / 10.0 / interval_float);
		}
	}

	/* GFXMHz */
	if (DO_BIC(BIC_GFXMHz))
		outp += sprintf(outp, "%s%d", (printed++ ? delim : ""), p->gfx_mhz);

	/* Totl%C0, Any%C0 GFX%C0 CPUGFX% */
	if (DO_BIC(BIC_Totl_c0))
		outp += sprintf(outp, "%s%.2f", (printed++ ? delim : ""), 100.0 * p->pkg_wtd_core_c0/tsc);
	if (DO_BIC(BIC_Any_c0))
		outp += sprintf(outp, "%s%.2f", (printed++ ? delim : ""), 100.0 * p->pkg_any_core_c0/tsc);
	if (DO_BIC(BIC_GFX_c0))
		outp += sprintf(outp, "%s%.2f", (printed++ ? delim : ""), 100.0 * p->pkg_any_gfxe_c0/tsc);
	if (DO_BIC(BIC_CPUGFX))
		outp += sprintf(outp, "%s%.2f", (printed++ ? delim : ""), 100.0 * p->pkg_both_core_gfxe_c0/tsc);

	if (DO_BIC(BIC_Pkgpc2))
		outp += sprintf(outp, "%s%.2f", (printed++ ? delim : ""), 100.0 * p->pc2/tsc);
	if (DO_BIC(BIC_Pkgpc3))
		outp += sprintf(outp, "%s%.2f", (printed++ ? delim : ""), 100.0 * p->pc3/tsc);
	if (DO_BIC(BIC_Pkgpc6))
		outp += sprintf(outp, "%s%.2f", (printed++ ? delim : ""), 100.0 * p->pc6/tsc);
	if (DO_BIC(BIC_Pkgpc7))
		outp += sprintf(outp, "%s%.2f", (printed++ ? delim : ""), 100.0 * p->pc7/tsc);
	if (DO_BIC(BIC_Pkgpc8))
		outp += sprintf(outp, "%s%.2f", (printed++ ? delim : ""), 100.0 * p->pc8/tsc);
	if (DO_BIC(BIC_Pkgpc9))
		outp += sprintf(outp, "%s%.2f", (printed++ ? delim : ""), 100.0 * p->pc9/tsc);
	if (DO_BIC(BIC_Pkgpc10))
		outp += sprintf(outp, "%s%.2f", (printed++ ? delim : ""), 100.0 * p->pc10/tsc);

	if (DO_BIC(BIC_CPU_LPI))
		outp += sprintf(outp, "%s%.2f", (printed++ ? delim : ""), 100.0 * p->cpu_lpi / 1000000.0 / interval_float);
	if (DO_BIC(BIC_SYS_LPI))
		outp += sprintf(outp, "%s%.2f", (printed++ ? delim : ""), 100.0 * p->sys_lpi / 1000000.0 / interval_float);

	if (DO_BIC(BIC_PkgWatt))
		outp += sprintf(outp, fmt8, (printed++ ? delim : ""), p->energy_pkg * rapl_energy_units / interval_float);
	if (DO_BIC(BIC_CorWatt) && !(do_rapl & RAPL_PER_CORE_ENERGY))
		outp += sprintf(outp, fmt8, (printed++ ? delim : ""), p->energy_cores * rapl_energy_units / interval_float);
	if (DO_BIC(BIC_GFXWatt))
		outp += sprintf(outp, fmt8, (printed++ ? delim : ""), p->energy_gfx * rapl_energy_units / interval_float);
	if (DO_BIC(BIC_RAMWatt))
		outp += sprintf(outp, fmt8, (printed++ ? delim : ""), p->energy_dram * rapl_dram_energy_units / interval_float);
	if (DO_BIC(BIC_Pkg_J))
		outp += sprintf(outp, fmt8, (printed++ ? delim : ""), p->energy_pkg * rapl_energy_units);
	if (DO_BIC(BIC_Cor_J) && !(do_rapl & RAPL_PER_CORE_ENERGY))
		outp += sprintf(outp, fmt8, (printed++ ? delim : ""), p->energy_cores * rapl_energy_units);
	if (DO_BIC(BIC_GFX_J))
		outp += sprintf(outp, fmt8, (printed++ ? delim : ""), p->energy_gfx * rapl_energy_units);
	if (DO_BIC(BIC_RAM_J))
		outp += sprintf(outp, fmt8, (printed++ ? delim : ""), p->energy_dram * rapl_dram_energy_units);
	if (DO_BIC(BIC_PKG__))
		outp += sprintf(outp, fmt8, (printed++ ? delim : ""), 100.0 * p->rapl_pkg_perf_status * rapl_time_units / interval_float);
	if (DO_BIC(BIC_RAM__))
		outp += sprintf(outp, fmt8, (printed++ ? delim : ""), 100.0 * p->rapl_dram_perf_status * rapl_time_units / interval_float);

	for (i = 0, mp = sys.pp; mp; i++, mp = mp->next) {
		if (mp->format == FORMAT_RAW) {
			if (mp->width == 32)
				outp += sprintf(outp, "%s0x%08x", (printed++ ? delim : ""), (unsigned int) p->counter[i]);
			else
				outp += sprintf(outp, "%s0x%016llx", (printed++ ? delim : ""), p->counter[i]);
		} else if (mp->format == FORMAT_DELTA) {
			if ((mp->type == COUNTER_ITEMS) && sums_need_wide_columns)
				outp += sprintf(outp, "%s%8lld", (printed++ ? delim : ""), p->counter[i]);
			else
				outp += sprintf(outp, "%s%lld", (printed++ ? delim : ""), p->counter[i]);
		} else if (mp->format == FORMAT_PERCENT) {
			outp += sprintf(outp, "%s%.2f", (printed++ ? delim : ""), 100.0 * p->counter[i]/tsc);
		}
	}

done:
	if (*(outp - 1) != '\n')
		outp += sprintf(outp, "\n");

	return 0;
}

void flush_output_stdout(void)
{
	FILE *filep;

	if (outf == stderr)
		filep = stdout;
	else
		filep = outf;

	fputs(output_buffer, filep);
	fflush(filep);

	outp = output_buffer;
}
void flush_output_stderr(void)
{
	fputs(output_buffer, outf);
	fflush(outf);
	outp = output_buffer;
}
void format_all_counters(struct thread_data *t, struct core_data *c, struct pkg_data *p)
{
	static int printed;

	if (!printed || !summary_only)
		print_header("\t");

	format_counters(&average.threads, &average.cores, &average.packages);

	printed = 1;

	if (summary_only)
		return;

	for_all_cpus(format_counters, t, c, p);
}

#define DELTA_WRAP32(new, old)			\
	if (new > old) {			\
		old = new - old;		\
	} else {				\
		old = 0x100000000 + new - old;	\
	}

int
delta_package(struct pkg_data *new, struct pkg_data *old)
{
	int i;
	struct msr_counter *mp;


	if (DO_BIC(BIC_Totl_c0))
		old->pkg_wtd_core_c0 = new->pkg_wtd_core_c0 - old->pkg_wtd_core_c0;
	if (DO_BIC(BIC_Any_c0))
		old->pkg_any_core_c0 = new->pkg_any_core_c0 - old->pkg_any_core_c0;
	if (DO_BIC(BIC_GFX_c0))
		old->pkg_any_gfxe_c0 = new->pkg_any_gfxe_c0 - old->pkg_any_gfxe_c0;
	if (DO_BIC(BIC_CPUGFX))
		old->pkg_both_core_gfxe_c0 = new->pkg_both_core_gfxe_c0 - old->pkg_both_core_gfxe_c0;

	old->pc2 = new->pc2 - old->pc2;
	if (DO_BIC(BIC_Pkgpc3))
		old->pc3 = new->pc3 - old->pc3;
	if (DO_BIC(BIC_Pkgpc6))
		old->pc6 = new->pc6 - old->pc6;
	if (DO_BIC(BIC_Pkgpc7))
		old->pc7 = new->pc7 - old->pc7;
	old->pc8 = new->pc8 - old->pc8;
	old->pc9 = new->pc9 - old->pc9;
	old->pc10 = new->pc10 - old->pc10;
	old->cpu_lpi = new->cpu_lpi - old->cpu_lpi;
	old->sys_lpi = new->sys_lpi - old->sys_lpi;
	old->pkg_temp_c = new->pkg_temp_c;

	/* flag an error when rc6 counter resets/wraps */
	if (old->gfx_rc6_ms >  new->gfx_rc6_ms)
		old->gfx_rc6_ms = -1;
	else
		old->gfx_rc6_ms = new->gfx_rc6_ms - old->gfx_rc6_ms;

	old->gfx_mhz = new->gfx_mhz;

	DELTA_WRAP32(new->energy_pkg, old->energy_pkg);
	DELTA_WRAP32(new->energy_cores, old->energy_cores);
	DELTA_WRAP32(new->energy_gfx, old->energy_gfx);
	DELTA_WRAP32(new->energy_dram, old->energy_dram);
	DELTA_WRAP32(new->rapl_pkg_perf_status, old->rapl_pkg_perf_status);
	DELTA_WRAP32(new->rapl_dram_perf_status, old->rapl_dram_perf_status);

	for (i = 0, mp = sys.pp; mp; i++, mp = mp->next) {
		if (mp->format == FORMAT_RAW)
			old->counter[i] = new->counter[i];
		else
			old->counter[i] = new->counter[i] - old->counter[i];
	}

	return 0;
}

void
delta_core(struct core_data *new, struct core_data *old)
{
	int i;
	struct msr_counter *mp;

	old->c3 = new->c3 - old->c3;
	old->c6 = new->c6 - old->c6;
	old->c7 = new->c7 - old->c7;
	old->core_temp_c = new->core_temp_c;
	old->mc6_us = new->mc6_us - old->mc6_us;

	DELTA_WRAP32(new->core_energy, old->core_energy);

	for (i = 0, mp = sys.cp; mp; i++, mp = mp->next) {
		if (mp->format == FORMAT_RAW)
			old->counter[i] = new->counter[i];
		else
			old->counter[i] = new->counter[i] - old->counter[i];
	}
}

int soft_c1_residency_display(int bic)
{
	if (!DO_BIC(BIC_CPU_c1) || use_c1_residency_msr)
		return 0;

	return DO_BIC_READ(bic);
}

/*
 * old = new - old
 */
int
delta_thread(struct thread_data *new, struct thread_data *old,
	struct core_data *core_delta)
{
	int i;
	struct msr_counter *mp;

	/* we run cpuid just the 1st time, copy the results */
	if (DO_BIC(BIC_APIC))
		new->apic_id = old->apic_id;
	if (DO_BIC(BIC_X2APIC))
		new->x2apic_id = old->x2apic_id;

	/*
	 * the timestamps from start of measurement interval are in "old"
	 * the timestamp from end of measurement interval are in "new"
	 * over-write old w/ new so we can print end of interval values
	 */

	timersub(&new->tv_begin, &old->tv_begin, &old->tv_delta);
	old->tv_begin = new->tv_begin;
	old->tv_end = new->tv_end;

	old->tsc = new->tsc - old->tsc;

	/* check for TSC < 1 Mcycles over interval */
	if (old->tsc < (1000 * 1000))
		errx(-3, "Insanely slow TSC rate, TSC stops in idle?\n"
		     "You can disable all c-states by booting with \"idle=poll\"\n"
		     "or just the deep ones with \"processor.max_cstate=1\"");

	old->c1 = new->c1 - old->c1;

	if (DO_BIC(BIC_Avg_MHz) || DO_BIC(BIC_Busy) || DO_BIC(BIC_Bzy_MHz) ||
	    soft_c1_residency_display(BIC_Avg_MHz)) {
		if ((new->aperf > old->aperf) && (new->mperf > old->mperf)) {
			old->aperf = new->aperf - old->aperf;
			old->mperf = new->mperf - old->mperf;
		} else {
			return -1;
		}
	}


	if (use_c1_residency_msr) {
		/*
		 * Some models have a dedicated C1 residency MSR,
		 * which should be more accurate than the derivation below.
		 */
	} else {
		/*
		 * As counter collection is not atomic,
		 * it is possible for mperf's non-halted cycles + idle states
		 * to exceed TSC's all cycles: show c1 = 0% in that case.
		 */
		if ((old->mperf + core_delta->c3 + core_delta->c6 + core_delta->c7) > (old->tsc * tsc_tweak))
			old->c1 = 0;
		else {
			/* normal case, derive c1 */
			old->c1 = (old->tsc * tsc_tweak) - old->mperf - core_delta->c3
				- core_delta->c6 - core_delta->c7;
		}
	}

	if (old->mperf == 0) {
		if (debug > 1)
			fprintf(outf, "cpu%d MPERF 0!\n", old->cpu_id);
		old->mperf = 1;	/* divide by 0 protection */
	}

	if (DO_BIC(BIC_IRQ))
		old->irq_count = new->irq_count - old->irq_count;

	if (DO_BIC(BIC_SMI))
		old->smi_count = new->smi_count - old->smi_count;

	for (i = 0, mp = sys.tp; mp; i++, mp = mp->next) {
		if (mp->format == FORMAT_RAW)
			old->counter[i] = new->counter[i];
		else
			old->counter[i] = new->counter[i] - old->counter[i];
	}
	return 0;
}

int delta_cpu(struct thread_data *t, struct core_data *c,
	struct pkg_data *p, struct thread_data *t2,
	struct core_data *c2, struct pkg_data *p2)
{
	int retval = 0;

	/* calculate core delta only for 1st thread in core */
	if (t->flags & CPU_IS_FIRST_THREAD_IN_CORE)
		delta_core(c, c2);

	/* always calculate thread delta */
	retval = delta_thread(t, t2, c2);	/* c2 is core delta */
	if (retval)
		return retval;

	/* calculate package delta only for 1st core in package */
	if (t->flags & CPU_IS_FIRST_CORE_IN_PACKAGE)
		retval = delta_package(p, p2);

	return retval;
}

void clear_counters(struct thread_data *t, struct core_data *c, struct pkg_data *p)
{
	int i;
	struct msr_counter  *mp;

	t->tv_begin.tv_sec = 0;
	t->tv_begin.tv_usec = 0;
	t->tv_end.tv_sec = 0;
	t->tv_end.tv_usec = 0;
	t->tv_delta.tv_sec = 0;
	t->tv_delta.tv_usec = 0;

	t->tsc = 0;
	t->aperf = 0;
	t->mperf = 0;
	t->c1 = 0;

	t->irq_count = 0;
	t->smi_count = 0;

	/* tells format_counters to dump all fields from this set */
	t->flags = CPU_IS_FIRST_THREAD_IN_CORE | CPU_IS_FIRST_CORE_IN_PACKAGE;

	c->c3 = 0;
	c->c6 = 0;
	c->c7 = 0;
	c->mc6_us = 0;
	c->core_temp_c = 0;
	c->core_energy = 0;

	p->pkg_wtd_core_c0 = 0;
	p->pkg_any_core_c0 = 0;
	p->pkg_any_gfxe_c0 = 0;
	p->pkg_both_core_gfxe_c0 = 0;

	p->pc2 = 0;
	if (DO_BIC(BIC_Pkgpc3))
		p->pc3 = 0;
	if (DO_BIC(BIC_Pkgpc6))
		p->pc6 = 0;
	if (DO_BIC(BIC_Pkgpc7))
		p->pc7 = 0;
	p->pc8 = 0;
	p->pc9 = 0;
	p->pc10 = 0;
	p->cpu_lpi = 0;
	p->sys_lpi = 0;

	p->energy_pkg = 0;
	p->energy_dram = 0;
	p->energy_cores = 0;
	p->energy_gfx = 0;
	p->rapl_pkg_perf_status = 0;
	p->rapl_dram_perf_status = 0;
	p->pkg_temp_c = 0;

	p->gfx_rc6_ms = 0;
	p->gfx_mhz = 0;
	for (i = 0, mp = sys.tp; mp; i++, mp = mp->next)
		t->counter[i] = 0;

	for (i = 0, mp = sys.cp; mp; i++, mp = mp->next)
		c->counter[i] = 0;

	for (i = 0, mp = sys.pp; mp; i++, mp = mp->next)
		p->counter[i] = 0;
}
int sum_counters(struct thread_data *t, struct core_data *c,
	struct pkg_data *p)
{
	int i;
	struct msr_counter *mp;

	/* copy un-changing apic_id's */
	if (DO_BIC(BIC_APIC))
		average.threads.apic_id = t->apic_id;
	if (DO_BIC(BIC_X2APIC))
		average.threads.x2apic_id = t->x2apic_id;

	/* remember first tv_begin */
	if (average.threads.tv_begin.tv_sec == 0)
		average.threads.tv_begin = t->tv_begin;

	/* remember last tv_end */
	average.threads.tv_end = t->tv_end;

	average.threads.tsc += t->tsc;
	average.threads.aperf += t->aperf;
	average.threads.mperf += t->mperf;
	average.threads.c1 += t->c1;

	average.threads.irq_count += t->irq_count;
	average.threads.smi_count += t->smi_count;

	for (i = 0, mp = sys.tp; mp; i++, mp = mp->next) {
		if (mp->format == FORMAT_RAW)
			continue;
		average.threads.counter[i] += t->counter[i];
	}

	/* sum per-core values only for 1st thread in core */
	if (!(t->flags & CPU_IS_FIRST_THREAD_IN_CORE))
		return 0;

	average.cores.c3 += c->c3;
	average.cores.c6 += c->c6;
	average.cores.c7 += c->c7;
	average.cores.mc6_us += c->mc6_us;

	average.cores.core_temp_c = MAX(average.cores.core_temp_c, c->core_temp_c);

	average.cores.core_energy += c->core_energy;

	for (i = 0, mp = sys.cp; mp; i++, mp = mp->next) {
		if (mp->format == FORMAT_RAW)
			continue;
		average.cores.counter[i] += c->counter[i];
	}

	/* sum per-pkg values only for 1st core in pkg */
	if (!(t->flags & CPU_IS_FIRST_CORE_IN_PACKAGE))
		return 0;

	if (DO_BIC(BIC_Totl_c0))
		average.packages.pkg_wtd_core_c0 += p->pkg_wtd_core_c0;
	if (DO_BIC(BIC_Any_c0))
		average.packages.pkg_any_core_c0 += p->pkg_any_core_c0;
	if (DO_BIC(BIC_GFX_c0))
		average.packages.pkg_any_gfxe_c0 += p->pkg_any_gfxe_c0;
	if (DO_BIC(BIC_CPUGFX))
		average.packages.pkg_both_core_gfxe_c0 += p->pkg_both_core_gfxe_c0;

	average.packages.pc2 += p->pc2;
	if (DO_BIC(BIC_Pkgpc3))
		average.packages.pc3 += p->pc3;
	if (DO_BIC(BIC_Pkgpc6))
		average.packages.pc6 += p->pc6;
	if (DO_BIC(BIC_Pkgpc7))
		average.packages.pc7 += p->pc7;
	average.packages.pc8 += p->pc8;
	average.packages.pc9 += p->pc9;
	average.packages.pc10 += p->pc10;

	average.packages.cpu_lpi = p->cpu_lpi;
	average.packages.sys_lpi = p->sys_lpi;

	average.packages.energy_pkg += p->energy_pkg;
	average.packages.energy_dram += p->energy_dram;
	average.packages.energy_cores += p->energy_cores;
	average.packages.energy_gfx += p->energy_gfx;

	average.packages.gfx_rc6_ms = p->gfx_rc6_ms;
	average.packages.gfx_mhz = p->gfx_mhz;

	average.packages.pkg_temp_c = MAX(average.packages.pkg_temp_c, p->pkg_temp_c);

	average.packages.rapl_pkg_perf_status += p->rapl_pkg_perf_status;
	average.packages.rapl_dram_perf_status += p->rapl_dram_perf_status;

	for (i = 0, mp = sys.pp; mp; i++, mp = mp->next) {
		if (mp->format == FORMAT_RAW)
			continue;
		average.packages.counter[i] += p->counter[i];
	}
	return 0;
}
/*
 * sum the counters for all cpus in the system
 * compute the weighted average
 */
void compute_average(struct thread_data *t, struct core_data *c,
	struct pkg_data *p)
{
	int i;
	struct msr_counter *mp;

	clear_counters(&average.threads, &average.cores, &average.packages);

	for_all_cpus(sum_counters, t, c, p);

	/* Use the global time delta for the average. */
	average.threads.tv_delta = tv_delta;

	average.threads.tsc /= topo.num_cpus;
	average.threads.aperf /= topo.num_cpus;
	average.threads.mperf /= topo.num_cpus;
	average.threads.c1 /= topo.num_cpus;

	if (average.threads.irq_count > 9999999)
		sums_need_wide_columns = 1;

	average.cores.c3 /= topo.num_cores;
	average.cores.c6 /= topo.num_cores;
	average.cores.c7 /= topo.num_cores;
	average.cores.mc6_us /= topo.num_cores;

	if (DO_BIC(BIC_Totl_c0))
		average.packages.pkg_wtd_core_c0 /= topo.num_packages;
	if (DO_BIC(BIC_Any_c0))
		average.packages.pkg_any_core_c0 /= topo.num_packages;
	if (DO_BIC(BIC_GFX_c0))
		average.packages.pkg_any_gfxe_c0 /= topo.num_packages;
	if (DO_BIC(BIC_CPUGFX))
		average.packages.pkg_both_core_gfxe_c0 /= topo.num_packages;

	average.packages.pc2 /= topo.num_packages;
	if (DO_BIC(BIC_Pkgpc3))
		average.packages.pc3 /= topo.num_packages;
	if (DO_BIC(BIC_Pkgpc6))
		average.packages.pc6 /= topo.num_packages;
	if (DO_BIC(BIC_Pkgpc7))
		average.packages.pc7 /= topo.num_packages;

	average.packages.pc8 /= topo.num_packages;
	average.packages.pc9 /= topo.num_packages;
	average.packages.pc10 /= topo.num_packages;

	for (i = 0, mp = sys.tp; mp; i++, mp = mp->next) {
		if (mp->format == FORMAT_RAW)
			continue;
		if (mp->type == COUNTER_ITEMS) {
			if (average.threads.counter[i] > 9999999)
				sums_need_wide_columns = 1;
			continue;
		}
		average.threads.counter[i] /= topo.num_cpus;
	}
	for (i = 0, mp = sys.cp; mp; i++, mp = mp->next) {
		if (mp->format == FORMAT_RAW)
			continue;
		if (mp->type == COUNTER_ITEMS) {
			if (average.cores.counter[i] > 9999999)
				sums_need_wide_columns = 1;
		}
		average.cores.counter[i] /= topo.num_cores;
	}
	for (i = 0, mp = sys.pp; mp; i++, mp = mp->next) {
		if (mp->format == FORMAT_RAW)
			continue;
		if (mp->type == COUNTER_ITEMS) {
			if (average.packages.counter[i] > 9999999)
				sums_need_wide_columns = 1;
		}
		average.packages.counter[i] /= topo.num_packages;
	}
}

static unsigned long long rdtsc(void)
{
	unsigned int low, high;

	asm volatile("rdtsc" : "=a" (low), "=d" (high));

	return low | ((unsigned long long)high) << 32;
}

/*
 * Open a file, and exit on failure
 */
FILE *fopen_or_die(const char *path, const char *mode)
{
	FILE *filep = fopen(path, mode);

	if (!filep)
		err(1, "%s: open failed", path);
	return filep;
}
/*
 * snapshot_sysfs_counter()
 *
 * return snapshot of given counter
 */
unsigned long long snapshot_sysfs_counter(char *path)
{
	FILE *fp;
	int retval;
	unsigned long long counter;

	fp = fopen_or_die(path, "r");

	retval = fscanf(fp, "%lld", &counter);
	if (retval != 1)
		err(1, "snapshot_sysfs_counter(%s)", path);

	fclose(fp);

	return counter;
}

int get_mp(int cpu, struct msr_counter *mp, unsigned long long *counterp)
{
	if (mp->msr_num != 0) {
		if (get_msr(cpu, mp->msr_num, counterp))
			return -1;
	} else {
		char path[128 + PATH_BYTES];

		if (mp->flags & SYSFS_PERCPU) {
			sprintf(path, "/sys/devices/system/cpu/cpu%d/%s",
				 cpu, mp->path);

			*counterp = snapshot_sysfs_counter(path);
		} else {
			*counterp = snapshot_sysfs_counter(mp->path);
		}
	}

	return 0;
}

void get_apic_id(struct thread_data *t)
{
	unsigned int eax, ebx, ecx, edx;

	if (DO_BIC(BIC_APIC)) {
		eax = ebx = ecx = edx = 0;
		__cpuid(1, eax, ebx, ecx, edx);

		t->apic_id = (ebx >> 24) & 0xff;
	}

	if (!DO_BIC(BIC_X2APIC))
		return;

	if (authentic_amd || hygon_genuine) {
		unsigned int topology_extensions;

		if (max_extended_level < 0x8000001e)
			return;

		eax = ebx = ecx = edx = 0;
		__cpuid(0x80000001, eax, ebx, ecx, edx);
			topology_extensions = ecx & (1 << 22);

		if (topology_extensions == 0)
			return;

		eax = ebx = ecx = edx = 0;
		__cpuid(0x8000001e, eax, ebx, ecx, edx);

		t->x2apic_id = eax;
		return;
	}

	if (!genuine_intel)
		return;

	if (max_level < 0xb)
		return;

	ecx = 0;
	__cpuid(0xb, eax, ebx, ecx, edx);
	t->x2apic_id = edx;

	if (debug && (t->apic_id != (t->x2apic_id & 0xff)))
		fprintf(outf, "cpu%d: BIOS BUG: apic 0x%x x2apic 0x%x\n",
				t->cpu_id, t->apic_id, t->x2apic_id);
}

/*
 * get_counters(...)
 * migrate to cpu
 * acquire and record local counters for that cpu
 */
int get_counters(struct thread_data *t, struct core_data *c, struct pkg_data *p)
{
	int cpu = t->cpu_id;
	unsigned long long msr;
	int aperf_mperf_retry_count = 0;
	struct msr_counter *mp;
	int i;

	if (cpu_migrate(cpu)) {
		fprintf(outf, "Could not migrate to CPU %d\n", cpu);
		return -1;
	}

	gettimeofday(&t->tv_begin, (struct timezone *)NULL);

	if (first_counter_read)
		get_apic_id(t);
retry:
	t->tsc = rdtsc();	/* we are running on local CPU of interest */

	if (DO_BIC(BIC_Avg_MHz) || DO_BIC(BIC_Busy) || DO_BIC(BIC_Bzy_MHz) ||
	    soft_c1_residency_display(BIC_Avg_MHz)) {
		unsigned long long tsc_before, tsc_between, tsc_after, aperf_time, mperf_time;

		/*
		 * The TSC, APERF and MPERF must be read together for
		 * APERF/MPERF and MPERF/TSC to give accurate results.
		 *
		 * Unfortunately, APERF and MPERF are read by
		 * individual system call, so delays may occur
		 * between them.  If the time to read them
		 * varies by a large amount, we re-read them.
		 */

		/*
		 * This initial dummy APERF read has been seen to
		 * reduce jitter in the subsequent reads.
		 */

		if (get_msr(cpu, MSR_IA32_APERF, &t->aperf))
			return -3;

		t->tsc = rdtsc();	/* re-read close to APERF */

		tsc_before = t->tsc;

		if (get_msr(cpu, MSR_IA32_APERF, &t->aperf))
			return -3;

		tsc_between = rdtsc();

		if (get_msr(cpu, MSR_IA32_MPERF, &t->mperf))
			return -4;

		tsc_after = rdtsc();

		aperf_time = tsc_between - tsc_before;
		mperf_time = tsc_after - tsc_between;

		/*
		 * If the system call latency to read APERF and MPERF
		 * differ by more than 2x, then try again.
		 */
		if ((aperf_time > (2 * mperf_time)) || (mperf_time > (2 * aperf_time))) {
			aperf_mperf_retry_count++;
			if (aperf_mperf_retry_count < 5)
				goto retry;
			else
				warnx("cpu%d jitter %lld %lld",
					cpu, aperf_time, mperf_time);
		}
		aperf_mperf_retry_count = 0;

		t->aperf = t->aperf * aperf_mperf_multiplier;
		t->mperf = t->mperf * aperf_mperf_multiplier;
	}

	if (DO_BIC(BIC_IRQ))
		t->irq_count = irqs_per_cpu[cpu];
	if (DO_BIC(BIC_SMI)) {
		if (get_msr(cpu, MSR_SMI_COUNT, &msr))
			return -5;
		t->smi_count = msr & 0xFFFFFFFF;
	}
	if (DO_BIC(BIC_CPU_c1) && use_c1_residency_msr) {
		if (get_msr(cpu, MSR_CORE_C1_RES, &t->c1))
			return -6;
	}

	for (i = 0, mp = sys.tp; mp; i++, mp = mp->next) {
		if (get_mp(cpu, mp, &t->counter[i]))
			return -10;
	}

	/* collect core counters only for 1st thread in core */
	if (!(t->flags & CPU_IS_FIRST_THREAD_IN_CORE))
		goto done;

	if (DO_BIC(BIC_CPU_c3) || soft_c1_residency_display(BIC_CPU_c3)) {
		if (get_msr(cpu, MSR_CORE_C3_RESIDENCY, &c->c3))
			return -6;
	}

	if ((DO_BIC(BIC_CPU_c6) || soft_c1_residency_display(BIC_CPU_c6)) && !do_knl_cstates) {
		if (get_msr(cpu, MSR_CORE_C6_RESIDENCY, &c->c6))
			return -7;
	} else if (do_knl_cstates || soft_c1_residency_display(BIC_CPU_c6)) {
		if (get_msr(cpu, MSR_KNL_CORE_C6_RESIDENCY, &c->c6))
			return -7;
	}

	if (DO_BIC(BIC_CPU_c7) || soft_c1_residency_display(BIC_CPU_c7))
		if (get_msr(cpu, MSR_CORE_C7_RESIDENCY, &c->c7))
			return -8;

	if (DO_BIC(BIC_Mod_c6))
		if (get_msr(cpu, MSR_MODULE_C6_RES_MS, &c->mc6_us))
			return -8;

	if (DO_BIC(BIC_CoreTmp)) {
		if (get_msr(cpu, MSR_IA32_THERM_STATUS, &msr))
			return -9;
		c->core_temp_c = tcc_activation_temp - ((msr >> 16) & 0x7F);
	}

	if (do_rapl & RAPL_AMD_F17H) {
		if (get_msr(cpu, MSR_CORE_ENERGY_STAT, &msr))
			return -14;
		c->core_energy = msr & 0xFFFFFFFF;
	}

	for (i = 0, mp = sys.cp; mp; i++, mp = mp->next) {
		if (get_mp(cpu, mp, &c->counter[i]))
			return -10;
	}

	/* collect package counters only for 1st core in package */
	if (!(t->flags & CPU_IS_FIRST_CORE_IN_PACKAGE))
		goto done;

	if (DO_BIC(BIC_Totl_c0)) {
		if (get_msr(cpu, MSR_PKG_WEIGHTED_CORE_C0_RES, &p->pkg_wtd_core_c0))
			return -10;
	}
	if (DO_BIC(BIC_Any_c0)) {
		if (get_msr(cpu, MSR_PKG_ANY_CORE_C0_RES, &p->pkg_any_core_c0))
			return -11;
	}
	if (DO_BIC(BIC_GFX_c0)) {
		if (get_msr(cpu, MSR_PKG_ANY_GFXE_C0_RES, &p->pkg_any_gfxe_c0))
			return -12;
	}
	if (DO_BIC(BIC_CPUGFX)) {
		if (get_msr(cpu, MSR_PKG_BOTH_CORE_GFXE_C0_RES, &p->pkg_both_core_gfxe_c0))
			return -13;
	}
	if (DO_BIC(BIC_Pkgpc3))
		if (get_msr(cpu, MSR_PKG_C3_RESIDENCY, &p->pc3))
			return -9;
	if (DO_BIC(BIC_Pkgpc6)) {
		if (do_slm_cstates) {
			if (get_msr(cpu, MSR_ATOM_PKG_C6_RESIDENCY, &p->pc6))
				return -10;
		} else {
			if (get_msr(cpu, MSR_PKG_C6_RESIDENCY, &p->pc6))
				return -10;
		}
	}

	if (DO_BIC(BIC_Pkgpc2))
		if (get_msr(cpu, MSR_PKG_C2_RESIDENCY, &p->pc2))
			return -11;
	if (DO_BIC(BIC_Pkgpc7))
		if (get_msr(cpu, MSR_PKG_C7_RESIDENCY, &p->pc7))
			return -12;
	if (DO_BIC(BIC_Pkgpc8))
		if (get_msr(cpu, MSR_PKG_C8_RESIDENCY, &p->pc8))
			return -13;
	if (DO_BIC(BIC_Pkgpc9))
		if (get_msr(cpu, MSR_PKG_C9_RESIDENCY, &p->pc9))
			return -13;
	if (DO_BIC(BIC_Pkgpc10))
		if (get_msr(cpu, MSR_PKG_C10_RESIDENCY, &p->pc10))
			return -13;

	if (DO_BIC(BIC_CPU_LPI))
		p->cpu_lpi = cpuidle_cur_cpu_lpi_us;
	if (DO_BIC(BIC_SYS_LPI))
		p->sys_lpi = cpuidle_cur_sys_lpi_us;

	if (do_rapl & RAPL_PKG) {
		if (get_msr(cpu, MSR_PKG_ENERGY_STATUS, &msr))
			return -13;
		p->energy_pkg = msr & 0xFFFFFFFF;
	}
	if (do_rapl & RAPL_CORES_ENERGY_STATUS) {
		if (get_msr(cpu, MSR_PP0_ENERGY_STATUS, &msr))
			return -14;
		p->energy_cores = msr & 0xFFFFFFFF;
	}
	if (do_rapl & RAPL_DRAM) {
		if (get_msr(cpu, MSR_DRAM_ENERGY_STATUS, &msr))
			return -15;
		p->energy_dram = msr & 0xFFFFFFFF;
	}
	if (do_rapl & RAPL_GFX) {
		if (get_msr(cpu, MSR_PP1_ENERGY_STATUS, &msr))
			return -16;
		p->energy_gfx = msr & 0xFFFFFFFF;
	}
	if (do_rapl & RAPL_PKG_PERF_STATUS) {
		if (get_msr(cpu, MSR_PKG_PERF_STATUS, &msr))
			return -16;
		p->rapl_pkg_perf_status = msr & 0xFFFFFFFF;
	}
	if (do_rapl & RAPL_DRAM_PERF_STATUS) {
		if (get_msr(cpu, MSR_DRAM_PERF_STATUS, &msr))
			return -16;
		p->rapl_dram_perf_status = msr & 0xFFFFFFFF;
	}
	if (do_rapl & RAPL_AMD_F17H) {
		if (get_msr(cpu, MSR_PKG_ENERGY_STAT, &msr))
			return -13;
		p->energy_pkg = msr & 0xFFFFFFFF;
	}
	if (DO_BIC(BIC_PkgTmp)) {
		if (get_msr(cpu, MSR_IA32_PACKAGE_THERM_STATUS, &msr))
			return -17;
		p->pkg_temp_c = tcc_activation_temp - ((msr >> 16) & 0x7F);
	}

	if (DO_BIC(BIC_GFX_rc6))
		p->gfx_rc6_ms = gfx_cur_rc6_ms;

	if (DO_BIC(BIC_GFXMHz))
		p->gfx_mhz = gfx_cur_mhz;

	for (i = 0, mp = sys.pp; mp; i++, mp = mp->next) {
		if (get_mp(cpu, mp, &p->counter[i]))
			return -10;
	}
done:
	gettimeofday(&t->tv_end, (struct timezone *)NULL);

	return 0;
}

/*
 * MSR_PKG_CST_CONFIG_CONTROL decoding for pkg_cstate_limit:
 * If you change the values, note they are used both in comparisons
 * (>= PCL__7) and to index pkg_cstate_limit_strings[].
 */

#define PCLUKN 0 /* Unknown */
#define PCLRSV 1 /* Reserved */
#define PCL__0 2 /* PC0 */
#define PCL__1 3 /* PC1 */
#define PCL__2 4 /* PC2 */
#define PCL__3 5 /* PC3 */
#define PCL__4 6 /* PC4 */
#define PCL__6 7 /* PC6 */
#define PCL_6N 8 /* PC6 No Retention */
#define PCL_6R 9 /* PC6 Retention */
#define PCL__7 10 /* PC7 */
#define PCL_7S 11 /* PC7 Shrink */
#define PCL__8 12 /* PC8 */
#define PCL__9 13 /* PC9 */
#define PCL_10 14 /* PC10 */
#define PCLUNL 15 /* Unlimited */

int pkg_cstate_limit = PCLUKN;
char *pkg_cstate_limit_strings[] = { "reserved", "unknown", "pc0", "pc1", "pc2",
	"pc3", "pc4", "pc6", "pc6n", "pc6r", "pc7", "pc7s", "pc8", "pc9", "pc10", "unlimited"};

int nhm_pkg_cstate_limits[16] = {PCL__0, PCL__1, PCL__3, PCL__6, PCL__7, PCLRSV, PCLRSV, PCLUNL, PCLRSV, PCLRSV, PCLRSV, PCLRSV, PCLRSV, PCLRSV, PCLRSV, PCLRSV};
int snb_pkg_cstate_limits[16] = {PCL__0, PCL__2, PCL_6N, PCL_6R, PCL__7, PCL_7S, PCLRSV, PCLUNL, PCLRSV, PCLRSV, PCLRSV, PCLRSV, PCLRSV, PCLRSV, PCLRSV, PCLRSV};
int hsw_pkg_cstate_limits[16] = {PCL__0, PCL__2, PCL__3, PCL__6, PCL__7, PCL_7S, PCL__8, PCL__9, PCLUNL, PCLRSV, PCLRSV, PCLRSV, PCLRSV, PCLRSV, PCLRSV, PCLRSV};
int slv_pkg_cstate_limits[16] = {PCL__0, PCL__1, PCLRSV, PCLRSV, PCL__4, PCLRSV, PCL__6, PCL__7, PCLRSV, PCLRSV, PCLRSV, PCLRSV, PCLRSV, PCLRSV, PCL__6, PCL__7};
int amt_pkg_cstate_limits[16] = {PCLUNL, PCL__1, PCL__2, PCLRSV, PCLRSV, PCLRSV, PCL__6, PCL__7, PCLRSV, PCLRSV, PCLRSV, PCLRSV, PCLRSV, PCLRSV, PCLRSV, PCLRSV};
int phi_pkg_cstate_limits[16] = {PCL__0, PCL__2, PCL_6N, PCL_6R, PCLRSV, PCLRSV, PCLRSV, PCLUNL, PCLRSV, PCLRSV, PCLRSV, PCLRSV, PCLRSV, PCLRSV, PCLRSV, PCLRSV};
int glm_pkg_cstate_limits[16] = {PCLUNL, PCL__1, PCL__3, PCL__6, PCL__7, PCL_7S, PCL__8, PCL__9, PCL_10, PCLRSV, PCLRSV, PCLRSV, PCLRSV, PCLRSV, PCLRSV, PCLRSV};
int skx_pkg_cstate_limits[16] = {PCL__0, PCL__2, PCL_6N, PCL_6R, PCLRSV, PCLRSV, PCLRSV, PCLUNL, PCLRSV, PCLRSV, PCLRSV, PCLRSV, PCLRSV, PCLRSV, PCLRSV, PCLRSV};


static void
calculate_tsc_tweak()
{
	tsc_tweak = base_hz / tsc_hz;
}

static void
dump_nhm_platform_info(void)
{
	unsigned long long msr;
	unsigned int ratio;

	get_msr(base_cpu, MSR_PLATFORM_INFO, &msr);

	fprintf(outf, "cpu%d: MSR_PLATFORM_INFO: 0x%08llx\n", base_cpu, msr);

	ratio = (msr >> 40) & 0xFF;
	fprintf(outf, "%d * %.1f = %.1f MHz max efficiency frequency\n",
		ratio, bclk, ratio * bclk);

	ratio = (msr >> 8) & 0xFF;
	fprintf(outf, "%d * %.1f = %.1f MHz base frequency\n",
		ratio, bclk, ratio * bclk);

	get_msr(base_cpu, MSR_IA32_POWER_CTL, &msr);
	fprintf(outf, "cpu%d: MSR_IA32_POWER_CTL: 0x%08llx (C1E auto-promotion: %sabled)\n",
		base_cpu, msr, msr & 0x2 ? "EN" : "DIS");

	return;
}

static void
dump_hsw_turbo_ratio_limits(void)
{
	unsigned long long msr;
	unsigned int ratio;

	get_msr(base_cpu, MSR_TURBO_RATIO_LIMIT2, &msr);

	fprintf(outf, "cpu%d: MSR_TURBO_RATIO_LIMIT2: 0x%08llx\n", base_cpu, msr);

	ratio = (msr >> 8) & 0xFF;
	if (ratio)
		fprintf(outf, "%d * %.1f = %.1f MHz max turbo 18 active cores\n",
			ratio, bclk, ratio * bclk);

	ratio = (msr >> 0) & 0xFF;
	if (ratio)
		fprintf(outf, "%d * %.1f = %.1f MHz max turbo 17 active cores\n",
			ratio, bclk, ratio * bclk);
	return;
}

static void
dump_ivt_turbo_ratio_limits(void)
{
	unsigned long long msr;
	unsigned int ratio;

	get_msr(base_cpu, MSR_TURBO_RATIO_LIMIT1, &msr);

	fprintf(outf, "cpu%d: MSR_TURBO_RATIO_LIMIT1: 0x%08llx\n", base_cpu, msr);

	ratio = (msr >> 56) & 0xFF;
	if (ratio)
		fprintf(outf, "%d * %.1f = %.1f MHz max turbo 16 active cores\n",
			ratio, bclk, ratio * bclk);

	ratio = (msr >> 48) & 0xFF;
	if (ratio)
		fprintf(outf, "%d * %.1f = %.1f MHz max turbo 15 active cores\n",
			ratio, bclk, ratio * bclk);

	ratio = (msr >> 40) & 0xFF;
	if (ratio)
		fprintf(outf, "%d * %.1f = %.1f MHz max turbo 14 active cores\n",
			ratio, bclk, ratio * bclk);

	ratio = (msr >> 32) & 0xFF;
	if (ratio)
		fprintf(outf, "%d * %.1f = %.1f MHz max turbo 13 active cores\n",
			ratio, bclk, ratio * bclk);

	ratio = (msr >> 24) & 0xFF;
	if (ratio)
		fprintf(outf, "%d * %.1f = %.1f MHz max turbo 12 active cores\n",
			ratio, bclk, ratio * bclk);

	ratio = (msr >> 16) & 0xFF;
	if (ratio)
		fprintf(outf, "%d * %.1f = %.1f MHz max turbo 11 active cores\n",
			ratio, bclk, ratio * bclk);

	ratio = (msr >> 8) & 0xFF;
	if (ratio)
		fprintf(outf, "%d * %.1f = %.1f MHz max turbo 10 active cores\n",
			ratio, bclk, ratio * bclk);

	ratio = (msr >> 0) & 0xFF;
	if (ratio)
		fprintf(outf, "%d * %.1f = %.1f MHz max turbo 9 active cores\n",
			ratio, bclk, ratio * bclk);
	return;
}
int has_turbo_ratio_group_limits(int family, int model)
{

	if (!genuine_intel)
		return 0;

	switch (model) {
	case INTEL_FAM6_ATOM_GOLDMONT:
	case INTEL_FAM6_SKYLAKE_X:
	case INTEL_FAM6_ATOM_GOLDMONT_D:
		return 1;
	}
	return 0;
}

static void
dump_turbo_ratio_limits(int family, int model)
{
	unsigned long long msr, core_counts;
	unsigned int ratio, group_size;

	get_msr(base_cpu, MSR_TURBO_RATIO_LIMIT, &msr);
	fprintf(outf, "cpu%d: MSR_TURBO_RATIO_LIMIT: 0x%08llx\n", base_cpu, msr);

	if (has_turbo_ratio_group_limits(family, model)) {
		get_msr(base_cpu, MSR_TURBO_RATIO_LIMIT1, &core_counts);
		fprintf(outf, "cpu%d: MSR_TURBO_RATIO_LIMIT1: 0x%08llx\n", base_cpu, core_counts);
	} else {
		core_counts = 0x0807060504030201;
	}

	ratio = (msr >> 56) & 0xFF;
	group_size = (core_counts >> 56) & 0xFF;
	if (ratio)
		fprintf(outf, "%d * %.1f = %.1f MHz max turbo %d active cores\n",
			ratio, bclk, ratio * bclk, group_size);

	ratio = (msr >> 48) & 0xFF;
	group_size = (core_counts >> 48) & 0xFF;
	if (ratio)
		fprintf(outf, "%d * %.1f = %.1f MHz max turbo %d active cores\n",
			ratio, bclk, ratio * bclk, group_size);

	ratio = (msr >> 40) & 0xFF;
	group_size = (core_counts >> 40) & 0xFF;
	if (ratio)
		fprintf(outf, "%d * %.1f = %.1f MHz max turbo %d active cores\n",
			ratio, bclk, ratio * bclk, group_size);

	ratio = (msr >> 32) & 0xFF;
	group_size = (core_counts >> 32) & 0xFF;
	if (ratio)
		fprintf(outf, "%d * %.1f = %.1f MHz max turbo %d active cores\n",
			ratio, bclk, ratio * bclk, group_size);

	ratio = (msr >> 24) & 0xFF;
	group_size = (core_counts >> 24) & 0xFF;
	if (ratio)
		fprintf(outf, "%d * %.1f = %.1f MHz max turbo %d active cores\n",
			ratio, bclk, ratio * bclk, group_size);

	ratio = (msr >> 16) & 0xFF;
	group_size = (core_counts >> 16) & 0xFF;
	if (ratio)
		fprintf(outf, "%d * %.1f = %.1f MHz max turbo %d active cores\n",
			ratio, bclk, ratio * bclk, group_size);

	ratio = (msr >> 8) & 0xFF;
	group_size = (core_counts >> 8) & 0xFF;
	if (ratio)
		fprintf(outf, "%d * %.1f = %.1f MHz max turbo %d active cores\n",
			ratio, bclk, ratio * bclk, group_size);

	ratio = (msr >> 0) & 0xFF;
	group_size = (core_counts >> 0) & 0xFF;
	if (ratio)
		fprintf(outf, "%d * %.1f = %.1f MHz max turbo %d active cores\n",
			ratio, bclk, ratio * bclk, group_size);
	return;
}

static void
dump_atom_turbo_ratio_limits(void)
{
	unsigned long long msr;
	unsigned int ratio;

	get_msr(base_cpu, MSR_ATOM_CORE_RATIOS, &msr);
	fprintf(outf, "cpu%d: MSR_ATOM_CORE_RATIOS: 0x%08llx\n", base_cpu, msr & 0xFFFFFFFF);

	ratio = (msr >> 0) & 0x3F;
	if (ratio)
		fprintf(outf, "%d * %.1f = %.1f MHz minimum operating frequency\n",
			ratio, bclk, ratio * bclk);

	ratio = (msr >> 8) & 0x3F;
	if (ratio)
		fprintf(outf, "%d * %.1f = %.1f MHz low frequency mode (LFM)\n",
			ratio, bclk, ratio * bclk);

	ratio = (msr >> 16) & 0x3F;
	if (ratio)
		fprintf(outf, "%d * %.1f = %.1f MHz base frequency\n",
			ratio, bclk, ratio * bclk);

	get_msr(base_cpu, MSR_ATOM_CORE_TURBO_RATIOS, &msr);
	fprintf(outf, "cpu%d: MSR_ATOM_CORE_TURBO_RATIOS: 0x%08llx\n", base_cpu, msr & 0xFFFFFFFF);

	ratio = (msr >> 24) & 0x3F;
	if (ratio)
		fprintf(outf, "%d * %.1f = %.1f MHz max turbo 4 active cores\n",
			ratio, bclk, ratio * bclk);

	ratio = (msr >> 16) & 0x3F;
	if (ratio)
		fprintf(outf, "%d * %.1f = %.1f MHz max turbo 3 active cores\n",
			ratio, bclk, ratio * bclk);

	ratio = (msr >> 8) & 0x3F;
	if (ratio)
		fprintf(outf, "%d * %.1f = %.1f MHz max turbo 2 active cores\n",
			ratio, bclk, ratio * bclk);

	ratio = (msr >> 0) & 0x3F;
	if (ratio)
		fprintf(outf, "%d * %.1f = %.1f MHz max turbo 1 active core\n",
			ratio, bclk, ratio * bclk);
}

static void
dump_knl_turbo_ratio_limits(void)
{
	const unsigned int buckets_no = 7;

	unsigned long long msr;
	int delta_cores, delta_ratio;
	int i, b_nr;
	unsigned int cores[buckets_no];
	unsigned int ratio[buckets_no];

	get_msr(base_cpu, MSR_TURBO_RATIO_LIMIT, &msr);

	fprintf(outf, "cpu%d: MSR_TURBO_RATIO_LIMIT: 0x%08llx\n",
		base_cpu, msr);

	/**
	 * Turbo encoding in KNL is as follows:
	 * [0] -- Reserved
	 * [7:1] -- Base value of number of active cores of bucket 1.
	 * [15:8] -- Base value of freq ratio of bucket 1.
	 * [20:16] -- +ve delta of number of active cores of bucket 2.
	 * i.e. active cores of bucket 2 =
	 * active cores of bucket 1 + delta
	 * [23:21] -- Negative delta of freq ratio of bucket 2.
	 * i.e. freq ratio of bucket 2 =
	 * freq ratio of bucket 1 - delta
	 * [28:24]-- +ve delta of number of active cores of bucket 3.
	 * [31:29]-- -ve delta of freq ratio of bucket 3.
	 * [36:32]-- +ve delta of number of active cores of bucket 4.
	 * [39:37]-- -ve delta of freq ratio of bucket 4.
	 * [44:40]-- +ve delta of number of active cores of bucket 5.
	 * [47:45]-- -ve delta of freq ratio of bucket 5.
	 * [52:48]-- +ve delta of number of active cores of bucket 6.
	 * [55:53]-- -ve delta of freq ratio of bucket 6.
	 * [60:56]-- +ve delta of number of active cores of bucket 7.
	 * [63:61]-- -ve delta of freq ratio of bucket 7.
	 */

	b_nr = 0;
	cores[b_nr] = (msr & 0xFF) >> 1;
	ratio[b_nr] = (msr >> 8) & 0xFF;

	for (i = 16; i < 64; i += 8) {
		delta_cores = (msr >> i) & 0x1F;
		delta_ratio = (msr >> (i + 5)) & 0x7;

		cores[b_nr + 1] = cores[b_nr] + delta_cores;
		ratio[b_nr + 1] = ratio[b_nr] - delta_ratio;
		b_nr++;
	}

	for (i = buckets_no - 1; i >= 0; i--)
		if (i > 0 ? ratio[i] != ratio[i - 1] : 1)
			fprintf(outf,
				"%d * %.1f = %.1f MHz max turbo %d active cores\n",
				ratio[i], bclk, ratio[i] * bclk, cores[i]);
}

static void
dump_nhm_cst_cfg(void)
{
	unsigned long long msr;

	get_msr(base_cpu, MSR_PKG_CST_CONFIG_CONTROL, &msr);

	fprintf(outf, "cpu%d: MSR_PKG_CST_CONFIG_CONTROL: 0x%08llx", base_cpu, msr);

	fprintf(outf, " (%s%s%s%s%slocked, pkg-cstate-limit=%d (%s)",
		(msr & SNB_C3_AUTO_UNDEMOTE) ? "UNdemote-C3, " : "",
		(msr & SNB_C1_AUTO_UNDEMOTE) ? "UNdemote-C1, " : "",
		(msr & NHM_C3_AUTO_DEMOTE) ? "demote-C3, " : "",
		(msr & NHM_C1_AUTO_DEMOTE) ? "demote-C1, " : "",
		(msr & (1 << 15)) ? "" : "UN",
		(unsigned int)msr & 0xF,
		pkg_cstate_limit_strings[pkg_cstate_limit]);

#define AUTOMATIC_CSTATE_CONVERSION		(1UL << 16)
	if (has_automatic_cstate_conversion) {
		fprintf(outf, ", automatic c-state conversion=%s",
			(msr & AUTOMATIC_CSTATE_CONVERSION) ? "on" : "off");
	}

	fprintf(outf, ")\n");

	return;
}

static void
dump_config_tdp(void)
{
	unsigned long long msr;

	get_msr(base_cpu, MSR_CONFIG_TDP_NOMINAL, &msr);
	fprintf(outf, "cpu%d: MSR_CONFIG_TDP_NOMINAL: 0x%08llx", base_cpu, msr);
	fprintf(outf, " (base_ratio=%d)\n", (unsigned int)msr & 0xFF);

	get_msr(base_cpu, MSR_CONFIG_TDP_LEVEL_1, &msr);
	fprintf(outf, "cpu%d: MSR_CONFIG_TDP_LEVEL_1: 0x%08llx (", base_cpu, msr);
	if (msr) {
		fprintf(outf, "PKG_MIN_PWR_LVL1=%d ", (unsigned int)(msr >> 48) & 0x7FFF);
		fprintf(outf, "PKG_MAX_PWR_LVL1=%d ", (unsigned int)(msr >> 32) & 0x7FFF);
		fprintf(outf, "LVL1_RATIO=%d ", (unsigned int)(msr >> 16) & 0xFF);
		fprintf(outf, "PKG_TDP_LVL1=%d", (unsigned int)(msr) & 0x7FFF);
	}
	fprintf(outf, ")\n");

	get_msr(base_cpu, MSR_CONFIG_TDP_LEVEL_2, &msr);
	fprintf(outf, "cpu%d: MSR_CONFIG_TDP_LEVEL_2: 0x%08llx (", base_cpu, msr);
	if (msr) {
		fprintf(outf, "PKG_MIN_PWR_LVL2=%d ", (unsigned int)(msr >> 48) & 0x7FFF);
		fprintf(outf, "PKG_MAX_PWR_LVL2=%d ", (unsigned int)(msr >> 32) & 0x7FFF);
		fprintf(outf, "LVL2_RATIO=%d ", (unsigned int)(msr >> 16) & 0xFF);
		fprintf(outf, "PKG_TDP_LVL2=%d", (unsigned int)(msr) & 0x7FFF);
	}
	fprintf(outf, ")\n");

	get_msr(base_cpu, MSR_CONFIG_TDP_CONTROL, &msr);
	fprintf(outf, "cpu%d: MSR_CONFIG_TDP_CONTROL: 0x%08llx (", base_cpu, msr);
	if ((msr) & 0x3)
		fprintf(outf, "TDP_LEVEL=%d ", (unsigned int)(msr) & 0x3);
	fprintf(outf, " lock=%d", (unsigned int)(msr >> 31) & 1);
	fprintf(outf, ")\n");

	get_msr(base_cpu, MSR_TURBO_ACTIVATION_RATIO, &msr);
	fprintf(outf, "cpu%d: MSR_TURBO_ACTIVATION_RATIO: 0x%08llx (", base_cpu, msr);
	fprintf(outf, "MAX_NON_TURBO_RATIO=%d", (unsigned int)(msr) & 0xFF);
	fprintf(outf, " lock=%d", (unsigned int)(msr >> 31) & 1);
	fprintf(outf, ")\n");
}

unsigned int irtl_time_units[] = {1, 32, 1024, 32768, 1048576, 33554432, 0, 0 };

void print_irtl(void)
{
	unsigned long long msr;

	get_msr(base_cpu, MSR_PKGC3_IRTL, &msr);
	fprintf(outf, "cpu%d: MSR_PKGC3_IRTL: 0x%08llx (", base_cpu, msr);
	fprintf(outf, "%svalid, %lld ns)\n", msr & (1 << 15) ? "" : "NOT",
		(msr & 0x3FF) * irtl_time_units[(msr >> 10) & 0x3]);

	get_msr(base_cpu, MSR_PKGC6_IRTL, &msr);
	fprintf(outf, "cpu%d: MSR_PKGC6_IRTL: 0x%08llx (", base_cpu, msr);
	fprintf(outf, "%svalid, %lld ns)\n", msr & (1 << 15) ? "" : "NOT",
		(msr & 0x3FF) * irtl_time_units[(msr >> 10) & 0x3]);

	get_msr(base_cpu, MSR_PKGC7_IRTL, &msr);
	fprintf(outf, "cpu%d: MSR_PKGC7_IRTL: 0x%08llx (", base_cpu, msr);
	fprintf(outf, "%svalid, %lld ns)\n", msr & (1 << 15) ? "" : "NOT",
		(msr & 0x3FF) * irtl_time_units[(msr >> 10) & 0x3]);

	if (!do_irtl_hsw)
		return;

	get_msr(base_cpu, MSR_PKGC8_IRTL, &msr);
	fprintf(outf, "cpu%d: MSR_PKGC8_IRTL: 0x%08llx (", base_cpu, msr);
	fprintf(outf, "%svalid, %lld ns)\n", msr & (1 << 15) ? "" : "NOT",
		(msr & 0x3FF) * irtl_time_units[(msr >> 10) & 0x3]);

	get_msr(base_cpu, MSR_PKGC9_IRTL, &msr);
	fprintf(outf, "cpu%d: MSR_PKGC9_IRTL: 0x%08llx (", base_cpu, msr);
	fprintf(outf, "%svalid, %lld ns)\n", msr & (1 << 15) ? "" : "NOT",
		(msr & 0x3FF) * irtl_time_units[(msr >> 10) & 0x3]);

	get_msr(base_cpu, MSR_PKGC10_IRTL, &msr);
	fprintf(outf, "cpu%d: MSR_PKGC10_IRTL: 0x%08llx (", base_cpu, msr);
	fprintf(outf, "%svalid, %lld ns)\n", msr & (1 << 15) ? "" : "NOT",
		(msr & 0x3FF) * irtl_time_units[(msr >> 10) & 0x3]);

}
void free_fd_percpu(void)
{
	int i;

	for (i = 0; i < topo.max_cpu_num + 1; ++i) {
		if (fd_percpu[i] != 0)
			close(fd_percpu[i]);
	}

	free(fd_percpu);
}

void free_all_buffers(void)
{
	int i;

	CPU_FREE(cpu_present_set);
	cpu_present_set = NULL;
	cpu_present_setsize = 0;

	CPU_FREE(cpu_affinity_set);
	cpu_affinity_set = NULL;
	cpu_affinity_setsize = 0;

	free(thread_even);
	free(core_even);
	free(package_even);

	thread_even = NULL;
	core_even = NULL;
	package_even = NULL;

	free(thread_odd);
	free(core_odd);
	free(package_odd);

	thread_odd = NULL;
	core_odd = NULL;
	package_odd = NULL;

	free(output_buffer);
	output_buffer = NULL;
	outp = NULL;

	free_fd_percpu();

	free(irq_column_2_cpu);
	free(irqs_per_cpu);

	for (i = 0; i <= topo.max_cpu_num; ++i) {
		if (cpus[i].put_ids)
			CPU_FREE(cpus[i].put_ids);
	}
	free(cpus);
}


/*
 * Parse a file containing a single int.
 * Return 0 if file can not be opened
 * Exit if file can be opened, but can not be parsed
 */
int parse_int_file(const char *fmt, ...)
{
	va_list args;
	char path[PATH_MAX];
	FILE *filep;
	int value;

	va_start(args, fmt);
	vsnprintf(path, sizeof(path), fmt, args);
	va_end(args);
	filep = fopen(path, "r");
	if (!filep)
		return 0;
	if (fscanf(filep, "%d", &value) != 1)
		err(1, "%s: failed to parse number from file", path);
	fclose(filep);
	return value;
}

/*
 * cpu_is_first_core_in_package(cpu)
 * return 1 if given CPU is 1st core in package
 */
int cpu_is_first_core_in_package(int cpu)
{
	return cpu == parse_int_file("/sys/devices/system/cpu/cpu%d/topology/core_siblings_list", cpu);
}

int get_physical_package_id(int cpu)
{
	return parse_int_file("/sys/devices/system/cpu/cpu%d/topology/physical_package_id", cpu);
}

int get_die_id(int cpu)
{
	return parse_int_file("/sys/devices/system/cpu/cpu%d/topology/die_id", cpu);
}

int get_core_id(int cpu)
{
	return parse_int_file("/sys/devices/system/cpu/cpu%d/topology/core_id", cpu);
}

void set_node_data(void)
{
	int pkg, node, lnode, cpu, cpux;
	int cpu_count;

	/* initialize logical_node_id */
	for (cpu = 0; cpu <= topo.max_cpu_num; ++cpu)
		cpus[cpu].logical_node_id = -1;

	cpu_count = 0;
	for (pkg = 0; pkg < topo.num_packages; pkg++) {
		lnode = 0;
		for (cpu = 0; cpu <= topo.max_cpu_num; ++cpu) {
			if (cpus[cpu].physical_package_id != pkg)
				continue;
			/* find a cpu with an unset logical_node_id */
			if (cpus[cpu].logical_node_id != -1)
				continue;
			cpus[cpu].logical_node_id = lnode;
			node = cpus[cpu].physical_node_id;
			cpu_count++;
			/*
			 * find all matching cpus on this pkg and set
			 * the logical_node_id
			 */
			for (cpux = cpu; cpux <= topo.max_cpu_num; cpux++) {
				if ((cpus[cpux].physical_package_id == pkg) &&
				   (cpus[cpux].physical_node_id == node)) {
					cpus[cpux].logical_node_id = lnode;
					cpu_count++;
				}
			}
			lnode++;
			if (lnode > topo.nodes_per_pkg)
				topo.nodes_per_pkg = lnode;
		}
		if (cpu_count >= topo.max_cpu_num)
			break;
	}
}

int get_physical_node_id(struct cpu_topology *thiscpu)
{
	char path[80];
	FILE *filep;
	int i;
	int cpu = thiscpu->logical_cpu_id;

	for (i = 0; i <= topo.max_cpu_num; i++) {
		sprintf(path, "/sys/devices/system/cpu/cpu%d/node%i/cpulist",
			cpu, i);
		filep = fopen(path, "r");
		if (!filep)
			continue;
		fclose(filep);
		return i;
	}
	return -1;
}

int get_thread_siblings(struct cpu_topology *thiscpu)
{
	char path[80], character;
	FILE *filep;
	unsigned long map;
	int so, shift, sib_core;
	int cpu = thiscpu->logical_cpu_id;
	int offset = topo.max_cpu_num + 1;
	size_t size;
	int thread_id = 0;

	thiscpu->put_ids = CPU_ALLOC((topo.max_cpu_num + 1));
	if (thiscpu->thread_id < 0)
		thiscpu->thread_id = thread_id++;
	if (!thiscpu->put_ids)
		return -1;

	size = CPU_ALLOC_SIZE((topo.max_cpu_num + 1));
	CPU_ZERO_S(size, thiscpu->put_ids);

	sprintf(path,
		"/sys/devices/system/cpu/cpu%d/topology/thread_siblings", cpu);
	filep = fopen_or_die(path, "r");
	do {
		offset -= BITMASK_SIZE;
		if (fscanf(filep, "%lx%c", &map, &character) != 2)
			err(1, "%s: failed to parse file", path);
		for (shift = 0; shift < BITMASK_SIZE; shift++) {
			if ((map >> shift) & 0x1) {
				so = shift + offset;
				sib_core = get_core_id(so);
				if (sib_core == thiscpu->physical_core_id) {
					CPU_SET_S(so, size, thiscpu->put_ids);
					if ((so != cpu) &&
					    (cpus[so].thread_id < 0))
						cpus[so].thread_id =
								    thread_id++;
				}
			}
		}
	} while (!strncmp(&character, ",", 1));
	fclose(filep);

	return CPU_COUNT_S(size, thiscpu->put_ids);
}

/*
 * run func(thread, core, package) in topology order
 * skip non-present cpus
 */

int for_all_cpus_2(int (func)(struct thread_data *, struct core_data *,
	struct pkg_data *, struct thread_data *, struct core_data *,
	struct pkg_data *), struct thread_data *thread_base,
	struct core_data *core_base, struct pkg_data *pkg_base,
	struct thread_data *thread_base2, struct core_data *core_base2,
	struct pkg_data *pkg_base2)
{
	int retval, pkg_no, node_no, core_no, thread_no;

	for (pkg_no = 0; pkg_no < topo.num_packages; ++pkg_no) {
		for (node_no = 0; node_no < topo.nodes_per_pkg; ++node_no) {
			for (core_no = 0; core_no < topo.cores_per_node;
			     ++core_no) {
				for (thread_no = 0; thread_no <
					topo.threads_per_core; ++thread_no) {
					struct thread_data *t, *t2;
					struct core_data *c, *c2;
					struct pkg_data *p, *p2;

					t = GET_THREAD(thread_base, thread_no,
						       core_no, node_no,
						       pkg_no);

					if (cpu_is_not_present(t->cpu_id))
						continue;

					t2 = GET_THREAD(thread_base2, thread_no,
							core_no, node_no,
							pkg_no);

					c = GET_CORE(core_base, core_no,
						     node_no, pkg_no);
					c2 = GET_CORE(core_base2, core_no,
						      node_no,
						      pkg_no);

					p = GET_PKG(pkg_base, pkg_no);
					p2 = GET_PKG(pkg_base2, pkg_no);

					retval = func(t, c, p, t2, c2, p2);
					if (retval)
						return retval;
				}
			}
		}
	}
	return 0;
}

/*
 * run func(cpu) on every cpu in /proc/stat
 * return max_cpu number
 */
int for_all_proc_cpus(int (func)(int))
{
	FILE *fp;
	int cpu_num;
	int retval;

	fp = fopen_or_die(proc_stat, "r");

	retval = fscanf(fp, "cpu %*d %*d %*d %*d %*d %*d %*d %*d %*d %*d\n");
	if (retval != 0)
		err(1, "%s: failed to parse format", proc_stat);

	while (1) {
		retval = fscanf(fp, "cpu%u %*d %*d %*d %*d %*d %*d %*d %*d %*d %*d\n", &cpu_num);
		if (retval != 1)
			break;

		retval = func(cpu_num);
		if (retval) {
			fclose(fp);
			return(retval);
		}
	}
	fclose(fp);
	return 0;
}

void re_initialize(void)
{
	free_all_buffers();
	setup_all_buffers();
	printf("turbostat: re-initialized with num_cpus %d\n", topo.num_cpus);
}

void set_max_cpu_num(void)
{
	FILE *filep;
	unsigned long dummy;

	topo.max_cpu_num = 0;
	filep = fopen_or_die(
			"/sys/devices/system/cpu/cpu0/topology/thread_siblings",
			"r");
	while (fscanf(filep, "%lx,", &dummy) == 1)
		topo.max_cpu_num += BITMASK_SIZE;
	fclose(filep);
	topo.max_cpu_num--; /* 0 based */
}

/*
 * count_cpus()
 * remember the last one seen, it will be the max
 */
int count_cpus(int cpu)
{
	topo.num_cpus++;
	return 0;
}
int mark_cpu_present(int cpu)
{
	CPU_SET_S(cpu, cpu_present_setsize, cpu_present_set);
	return 0;
}

int init_thread_id(int cpu)
{
	cpus[cpu].thread_id = -1;
	return 0;
}

/*
 * snapshot_proc_interrupts()
 *
 * read and record summary of /proc/interrupts
 *
 * return 1 if config change requires a restart, else return 0
 */
int snapshot_proc_interrupts(void)
{
	static FILE *fp;
	int column, retval;

	if (fp == NULL)
		fp = fopen_or_die("/proc/interrupts", "r");
	else
		rewind(fp);

	/* read 1st line of /proc/interrupts to get cpu* name for each column */
	for (column = 0; column < topo.num_cpus; ++column) {
		int cpu_number;

		retval = fscanf(fp, " CPU%d", &cpu_number);
		if (retval != 1)
			break;

		if (cpu_number > topo.max_cpu_num) {
			warn("/proc/interrupts: cpu%d: > %d", cpu_number, topo.max_cpu_num);
			return 1;
		}

		irq_column_2_cpu[column] = cpu_number;
		irqs_per_cpu[cpu_number] = 0;
	}

	/* read /proc/interrupt count lines and sum up irqs per cpu */
	while (1) {
		int column;
		char buf[64];

		retval = fscanf(fp, " %s:", buf);	/* flush irq# "N:" */
		if (retval != 1)
			break;

		/* read the count per cpu */
		for (column = 0; column < topo.num_cpus; ++column) {

			int cpu_number, irq_count;

			retval = fscanf(fp, " %d", &irq_count);
			if (retval != 1)
				break;

			cpu_number = irq_column_2_cpu[column];
			irqs_per_cpu[cpu_number] += irq_count;

		}

		while (getc(fp) != '\n')
			;	/* flush interrupt description */

	}
	return 0;
}
/*
 * snapshot_gfx_rc6_ms()
 *
 * record snapshot of
 * /sys/class/drm/card0/power/rc6_residency_ms
 *
 * return 1 if config change requires a restart, else return 0
 */
int snapshot_gfx_rc6_ms(void)
{
	FILE *fp;
	int retval;

	fp = fopen_or_die("/sys/class/drm/card0/power/rc6_residency_ms", "r");

	retval = fscanf(fp, "%lld", &gfx_cur_rc6_ms);
	if (retval != 1)
		err(1, "GFX rc6");

	fclose(fp);

	return 0;
}
/*
 * snapshot_gfx_mhz()
 *
 * record snapshot of
 * /sys/class/graphics/fb0/device/drm/card0/gt_cur_freq_mhz
 *
 * return 1 if config change requires a restart, else return 0
 */
int snapshot_gfx_mhz(void)
{
	static FILE *fp;
	int retval;

	if (fp == NULL)
		fp = fopen_or_die("/sys/class/graphics/fb0/device/drm/card0/gt_cur_freq_mhz", "r");
	else {
		rewind(fp);
		fflush(fp);
	}

	retval = fscanf(fp, "%d", &gfx_cur_mhz);
	if (retval != 1)
		err(1, "GFX MHz");

	return 0;
}

/*
 * snapshot_cpu_lpi()
 *
 * record snapshot of
 * /sys/devices/system/cpu/cpuidle/low_power_idle_cpu_residency_us
 *
 * return 1 if config change requires a restart, else return 0
 */
int snapshot_cpu_lpi_us(void)
{
	FILE *fp;
	int retval;

	fp = fopen_or_die("/sys/devices/system/cpu/cpuidle/low_power_idle_cpu_residency_us", "r");

	retval = fscanf(fp, "%lld", &cpuidle_cur_cpu_lpi_us);
	if (retval != 1) {
		fprintf(stderr, "Disabling Low Power Idle CPU output\n");
		BIC_NOT_PRESENT(BIC_CPU_LPI);
		fclose(fp);
		return -1;
	}

	fclose(fp);

	return 0;
}
/*
 * snapshot_sys_lpi()
 *
 * record snapshot of
 * /sys/devices/system/cpu/cpuidle/low_power_idle_system_residency_us
 *
 * return 1 if config change requires a restart, else return 0
 */
int snapshot_sys_lpi_us(void)
{
	FILE *fp;
	int retval;

	fp = fopen_or_die("/sys/devices/system/cpu/cpuidle/low_power_idle_system_residency_us", "r");

	retval = fscanf(fp, "%lld", &cpuidle_cur_sys_lpi_us);
	if (retval != 1) {
		fprintf(stderr, "Disabling Low Power Idle System output\n");
		BIC_NOT_PRESENT(BIC_SYS_LPI);
		fclose(fp);
		return -1;
	}
	fclose(fp);

	return 0;
}
/*
 * snapshot /proc and /sys files
 *
 * return 1 if configuration restart needed, else return 0
 */
int snapshot_proc_sysfs_files(void)
{
	if (DO_BIC(BIC_IRQ))
		if (snapshot_proc_interrupts())
			return 1;

	if (DO_BIC(BIC_GFX_rc6))
		snapshot_gfx_rc6_ms();

	if (DO_BIC(BIC_GFXMHz))
		snapshot_gfx_mhz();

	if (DO_BIC(BIC_CPU_LPI))
		snapshot_cpu_lpi_us();

	if (DO_BIC(BIC_SYS_LPI))
		snapshot_sys_lpi_us();

	return 0;
}

int exit_requested;

static void signal_handler (int signal)
{
	switch (signal) {
	case SIGINT:
		exit_requested = 1;
		if (debug)
			fprintf(stderr, " SIGINT\n");
		break;
	case SIGUSR1:
		if (debug > 1)
			fprintf(stderr, "SIGUSR1\n");
		break;
	}
}

void setup_signal_handler(void)
{
	struct sigaction sa;

	memset(&sa, 0, sizeof(sa));

	sa.sa_handler = &signal_handler;

	if (sigaction(SIGINT, &sa, NULL) < 0)
		err(1, "sigaction SIGINT");
	if (sigaction(SIGUSR1, &sa, NULL) < 0)
		err(1, "sigaction SIGUSR1");
}

void do_sleep(void)
{
	struct timeval tout;
	struct timespec rest;
	fd_set readfds;
	int retval;

	FD_ZERO(&readfds);
	FD_SET(0, &readfds);

	if (ignore_stdin) {
		nanosleep(&interval_ts, NULL);
		return;
	}

	tout = interval_tv;
	retval = select(1, &readfds, NULL, NULL, &tout);

	if (retval == 1) {
		switch (getc(stdin)) {
		case 'q':
			exit_requested = 1;
			break;
		case EOF:
			/*
			 * 'stdin' is a pipe closed on the other end. There
			 * won't be any further input.
			 */
			ignore_stdin = 1;
			/* Sleep the rest of the time */
			rest.tv_sec = (tout.tv_sec + tout.tv_usec / 1000000);
			rest.tv_nsec = (tout.tv_usec % 1000000) * 1000;
			nanosleep(&rest, NULL);
		}
	}
}


void turbostat_loop()
{
	int retval;
	int restarted = 0;
	int done_iters = 0;

	setup_signal_handler();

restart:
	restarted++;

	snapshot_proc_sysfs_files();
	retval = for_all_cpus(get_counters, EVEN_COUNTERS);
	first_counter_read = 0;
	if (retval < -1) {
		exit(retval);
	} else if (retval == -1) {
		if (restarted > 1) {
			exit(retval);
		}
		re_initialize();
		goto restart;
	}
	restarted = 0;
	done_iters = 0;
	gettimeofday(&tv_even, (struct timezone *)NULL);

	while (1) {
		if (for_all_proc_cpus(cpu_is_not_present)) {
			re_initialize();
			goto restart;
		}
		do_sleep();
		if (snapshot_proc_sysfs_files())
			goto restart;
		retval = for_all_cpus(get_counters, ODD_COUNTERS);
		if (retval < -1) {
			exit(retval);
		} else if (retval == -1) {
			re_initialize();
			goto restart;
		}
		gettimeofday(&tv_odd, (struct timezone *)NULL);
		timersub(&tv_odd, &tv_even, &tv_delta);
		if (for_all_cpus_2(delta_cpu, ODD_COUNTERS, EVEN_COUNTERS)) {
			re_initialize();
			goto restart;
		}
		compute_average(EVEN_COUNTERS);
		format_all_counters(EVEN_COUNTERS);
		flush_output_stdout();
		if (exit_requested)
			break;
		if (num_iterations && ++done_iters >= num_iterations)
			break;
		do_sleep();
		if (snapshot_proc_sysfs_files())
			goto restart;
		retval = for_all_cpus(get_counters, EVEN_COUNTERS);
		if (retval < -1) {
			exit(retval);
		} else if (retval == -1) {
			re_initialize();
			goto restart;
		}
		gettimeofday(&tv_even, (struct timezone *)NULL);
		timersub(&tv_even, &tv_odd, &tv_delta);
		if (for_all_cpus_2(delta_cpu, EVEN_COUNTERS, ODD_COUNTERS)) {
			re_initialize();
			goto restart;
		}
		compute_average(ODD_COUNTERS);
		format_all_counters(ODD_COUNTERS);
		flush_output_stdout();
		if (exit_requested)
			break;
		if (num_iterations && ++done_iters >= num_iterations)
			break;
	}
}

void check_dev_msr()
{
	struct stat sb;
	char pathname[32];

	sprintf(pathname, "/dev/cpu/%d/msr", base_cpu);
	if (stat(pathname, &sb))
 		if (system("/sbin/modprobe msr > /dev/null 2>&1"))
			err(-5, "no /dev/cpu/0/msr, Try \"# modprobe msr\" ");
}

void check_permissions()
{
	struct __user_cap_header_struct cap_header_data;
	cap_user_header_t cap_header = &cap_header_data;
	struct __user_cap_data_struct cap_data_data;
	cap_user_data_t cap_data = &cap_data_data;
	extern int capget(cap_user_header_t hdrp, cap_user_data_t datap);
	int do_exit = 0;
	char pathname[32];

	/* check for CAP_SYS_RAWIO */
	cap_header->pid = getpid();
	cap_header->version = _LINUX_CAPABILITY_VERSION;
	if (capget(cap_header, cap_data) < 0)
		err(-6, "capget(2) failed");

	if ((cap_data->effective & (1 << CAP_SYS_RAWIO)) == 0) {
		do_exit++;
		warnx("capget(CAP_SYS_RAWIO) failed,"
			" try \"# setcap cap_sys_rawio=ep %s\"", progname);
	}

	/* test file permissions */
	sprintf(pathname, "/dev/cpu/%d/msr", base_cpu);
	if (euidaccess(pathname, R_OK)) {
		do_exit++;
		warn("/dev/cpu/0/msr open failed, try chown or chmod +r /dev/cpu/*/msr");
	}

	/* if all else fails, thell them to be root */
	if (do_exit)
		if (getuid() != 0)
			warnx("... or simply run as root");

	if (do_exit)
		exit(-6);
}

/*
 * NHM adds support for additional MSRs:
 *
 * MSR_SMI_COUNT                   0x00000034
 *
 * MSR_PLATFORM_INFO               0x000000ce
 * MSR_PKG_CST_CONFIG_CONTROL     0x000000e2
 *
 * MSR_MISC_PWR_MGMT               0x000001aa
 *
 * MSR_PKG_C3_RESIDENCY            0x000003f8
 * MSR_PKG_C6_RESIDENCY            0x000003f9
 * MSR_CORE_C3_RESIDENCY           0x000003fc
 * MSR_CORE_C6_RESIDENCY           0x000003fd
 *
 * Side effect:
 * sets global pkg_cstate_limit to decode MSR_PKG_CST_CONFIG_CONTROL
 * sets has_misc_feature_control
 */
int probe_nhm_msrs(unsigned int family, unsigned int model)
{
	unsigned long long msr;
	unsigned int base_ratio;
	int *pkg_cstate_limits;

	if (!genuine_intel)
		return 0;

	if (family != 6)
		return 0;

	bclk = discover_bclk(family, model);

	switch (model) {
	case INTEL_FAM6_NEHALEM:	/* Core i7 and i5 Processor - Clarksfield, Lynnfield, Jasper Forest */
	case INTEL_FAM6_NEHALEM_EX:	/* Nehalem-EX Xeon - Beckton */
		pkg_cstate_limits = nhm_pkg_cstate_limits;
		break;
	case INTEL_FAM6_SANDYBRIDGE:	/* SNB */
	case INTEL_FAM6_SANDYBRIDGE_X:	/* SNB Xeon */
	case INTEL_FAM6_IVYBRIDGE:	/* IVB */
	case INTEL_FAM6_IVYBRIDGE_X:	/* IVB Xeon */
		pkg_cstate_limits = snb_pkg_cstate_limits;
		has_misc_feature_control = 1;
		break;
	case INTEL_FAM6_HASWELL:	/* HSW */
	case INTEL_FAM6_HASWELL_X:	/* HSX */
<<<<<<< HEAD
	case INTEL_FAM6_HASWELL_G:	/* HSW */
	case INTEL_FAM6_BROADWELL:	/* BDW */
	case INTEL_FAM6_BROADWELL_G:	/* BDW */
=======
	case INTEL_FAM6_HASWELL_ULT:	/* HSW */
	case INTEL_FAM6_HASWELL_GT3E:	/* HSW */
	case INTEL_FAM6_BROADWELL_CORE:	/* BDW */
	case INTEL_FAM6_BROADWELL_GT3E:	/* BDW */
>>>>>>> 9f159ae0
	case INTEL_FAM6_BROADWELL_X:	/* BDX */
	case INTEL_FAM6_SKYLAKE_L:	/* SKL */
	case INTEL_FAM6_CANNONLAKE_L:	/* CNL */
		pkg_cstate_limits = hsw_pkg_cstate_limits;
		has_misc_feature_control = 1;
		break;
	case INTEL_FAM6_SKYLAKE_X:	/* SKX */
		pkg_cstate_limits = skx_pkg_cstate_limits;
		has_misc_feature_control = 1;
		break;
	case INTEL_FAM6_ATOM_SILVERMONT:	/* BYT */
		no_MSR_MISC_PWR_MGMT = 1;
	case INTEL_FAM6_ATOM_SILVERMONT_D:	/* AVN */
		pkg_cstate_limits = slv_pkg_cstate_limits;
		break;
	case INTEL_FAM6_ATOM_AIRMONT:	/* AMT */
		pkg_cstate_limits = amt_pkg_cstate_limits;
		no_MSR_MISC_PWR_MGMT = 1;
		break;
	case INTEL_FAM6_XEON_PHI_KNL:	/* PHI */
		pkg_cstate_limits = phi_pkg_cstate_limits;
		break;
	case INTEL_FAM6_ATOM_GOLDMONT:	/* BXT */
	case INTEL_FAM6_ATOM_GOLDMONT_PLUS:
	case INTEL_FAM6_ATOM_GOLDMONT_D:	/* DNV */
		pkg_cstate_limits = glm_pkg_cstate_limits;
		break;
	default:
		return 0;
	}
	get_msr(base_cpu, MSR_PKG_CST_CONFIG_CONTROL, &msr);
	pkg_cstate_limit = pkg_cstate_limits[msr & 0xF];

	get_msr(base_cpu, MSR_PLATFORM_INFO, &msr);
	base_ratio = (msr >> 8) & 0xFF;

	base_hz = base_ratio * bclk * 1000000;
	has_base_hz = 1;
	return 1;
}
/*
 * SLV client has support for unique MSRs:
 *
 * MSR_CC6_DEMOTION_POLICY_CONFIG
 * MSR_MC6_DEMOTION_POLICY_CONFIG
 */

int has_slv_msrs(unsigned int family, unsigned int model)
{
	if (!genuine_intel)
		return 0;

	switch (model) {
	case INTEL_FAM6_ATOM_SILVERMONT:
	case INTEL_FAM6_ATOM_SILVERMONT_MID:
	case INTEL_FAM6_ATOM_AIRMONT_MID:
		return 1;
	}
	return 0;
}
int is_dnv(unsigned int family, unsigned int model)
{

	if (!genuine_intel)
		return 0;

	switch (model) {
	case INTEL_FAM6_ATOM_GOLDMONT_D:
		return 1;
	}
	return 0;
}
int is_bdx(unsigned int family, unsigned int model)
{

	if (!genuine_intel)
		return 0;

	switch (model) {
	case INTEL_FAM6_BROADWELL_X:
		return 1;
	}
	return 0;
}
int is_skx(unsigned int family, unsigned int model)
{

	if (!genuine_intel)
		return 0;

	switch (model) {
	case INTEL_FAM6_SKYLAKE_X:
		return 1;
	}
	return 0;
}

int has_turbo_ratio_limit(unsigned int family, unsigned int model)
{
	if (has_slv_msrs(family, model))
		return 0;

	switch (model) {
	/* Nehalem compatible, but do not include turbo-ratio limit support */
	case INTEL_FAM6_NEHALEM_EX:	/* Nehalem-EX Xeon - Beckton */
	case INTEL_FAM6_XEON_PHI_KNL:	/* PHI - Knights Landing (different MSR definition) */
		return 0;
	default:
		return 1;
	}
}
int has_atom_turbo_ratio_limit(unsigned int family, unsigned int model)
{
	if (has_slv_msrs(family, model))
		return 1;

	return 0;
}
int has_ivt_turbo_ratio_limit(unsigned int family, unsigned int model)
{
	if (!genuine_intel)
		return 0;

	if (family != 6)
		return 0;

	switch (model) {
	case INTEL_FAM6_IVYBRIDGE_X:	/* IVB Xeon */
	case INTEL_FAM6_HASWELL_X:	/* HSW Xeon */
		return 1;
	default:
		return 0;
	}
}
int has_hsw_turbo_ratio_limit(unsigned int family, unsigned int model)
{
	if (!genuine_intel)
		return 0;

	if (family != 6)
		return 0;

	switch (model) {
	case INTEL_FAM6_HASWELL_X:	/* HSW Xeon */
		return 1;
	default:
		return 0;
	}
}

int has_knl_turbo_ratio_limit(unsigned int family, unsigned int model)
{
	if (!genuine_intel)
		return 0;

	if (family != 6)
		return 0;

	switch (model) {
	case INTEL_FAM6_XEON_PHI_KNL:	/* Knights Landing */
		return 1;
	default:
		return 0;
	}
}
int has_glm_turbo_ratio_limit(unsigned int family, unsigned int model)
{
	if (!genuine_intel)
		return 0;

	if (family != 6)
		return 0;

	switch (model) {
	case INTEL_FAM6_ATOM_GOLDMONT:
	case INTEL_FAM6_SKYLAKE_X:
		return 1;
	default:
		return 0;
	}
}
int has_config_tdp(unsigned int family, unsigned int model)
{
	if (!genuine_intel)
		return 0;

	if (family != 6)
		return 0;

	switch (model) {
	case INTEL_FAM6_IVYBRIDGE:	/* IVB */
	case INTEL_FAM6_HASWELL:	/* HSW */
	case INTEL_FAM6_HASWELL_X:	/* HSX */
<<<<<<< HEAD
	case INTEL_FAM6_HASWELL_G:	/* HSW */
	case INTEL_FAM6_BROADWELL:	/* BDW */
	case INTEL_FAM6_BROADWELL_G:	/* BDW */
=======
	case INTEL_FAM6_HASWELL_ULT:	/* HSW */
	case INTEL_FAM6_HASWELL_GT3E:	/* HSW */
	case INTEL_FAM6_BROADWELL_CORE:	/* BDW */
	case INTEL_FAM6_BROADWELL_GT3E:	/* BDW */
>>>>>>> 9f159ae0
	case INTEL_FAM6_BROADWELL_X:	/* BDX */
	case INTEL_FAM6_SKYLAKE_L:	/* SKL */
	case INTEL_FAM6_CANNONLAKE_L:	/* CNL */
	case INTEL_FAM6_SKYLAKE_X:	/* SKX */

	case INTEL_FAM6_XEON_PHI_KNL:	/* Knights Landing */
		return 1;
	default:
		return 0;
	}
}

static void
dump_cstate_pstate_config_info(unsigned int family, unsigned int model)
{
	if (!do_nhm_platform_info)
		return;

	dump_nhm_platform_info();

	if (has_hsw_turbo_ratio_limit(family, model))
		dump_hsw_turbo_ratio_limits();

	if (has_ivt_turbo_ratio_limit(family, model))
		dump_ivt_turbo_ratio_limits();

	if (has_turbo_ratio_limit(family, model))
		dump_turbo_ratio_limits(family, model);

	if (has_atom_turbo_ratio_limit(family, model))
		dump_atom_turbo_ratio_limits();

	if (has_knl_turbo_ratio_limit(family, model))
		dump_knl_turbo_ratio_limits();

	if (has_config_tdp(family, model))
		dump_config_tdp();

	dump_nhm_cst_cfg();
}

static void
dump_sysfs_cstate_config(void)
{
	char path[64];
	char name_buf[16];
	char desc[64];
	FILE *input;
	int state;
	char *sp;

	if (!DO_BIC(BIC_sysfs))
		return;

	for (state = 0; state < 10; ++state) {

		sprintf(path, "/sys/devices/system/cpu/cpu%d/cpuidle/state%d/name",
			base_cpu, state);
		input = fopen(path, "r");
		if (input == NULL)
			continue;
		if (!fgets(name_buf, sizeof(name_buf), input))
			err(1, "%s: failed to read file", path);

		 /* truncate "C1-HSW\n" to "C1", or truncate "C1\n" to "C1" */
		sp = strchr(name_buf, '-');
		if (!sp)
			sp = strchrnul(name_buf, '\n');
		*sp = '\0';
		fclose(input);

		sprintf(path, "/sys/devices/system/cpu/cpu%d/cpuidle/state%d/desc",
			base_cpu, state);
		input = fopen(path, "r");
		if (input == NULL)
			continue;
		if (!fgets(desc, sizeof(desc), input))
			err(1, "%s: failed to read file", path);

		fprintf(outf, "cpu%d: %s: %s", base_cpu, name_buf, desc);
		fclose(input);
	}
}
static void
dump_sysfs_pstate_config(void)
{
	char path[64];
	char driver_buf[64];
	char governor_buf[64];
	FILE *input;
	int turbo;

	sprintf(path, "/sys/devices/system/cpu/cpu%d/cpufreq/scaling_driver",
			base_cpu);
	input = fopen(path, "r");
	if (input == NULL) {
		fprintf(outf, "NSFOD %s\n", path);
		return;
	}
	if (!fgets(driver_buf, sizeof(driver_buf), input))
		err(1, "%s: failed to read file", path);
	fclose(input);

	sprintf(path, "/sys/devices/system/cpu/cpu%d/cpufreq/scaling_governor",
			base_cpu);
	input = fopen(path, "r");
	if (input == NULL) {
		fprintf(outf, "NSFOD %s\n", path);
		return;
	}
	if (!fgets(governor_buf, sizeof(governor_buf), input))
		err(1, "%s: failed to read file", path);
	fclose(input);

	fprintf(outf, "cpu%d: cpufreq driver: %s", base_cpu, driver_buf);
	fprintf(outf, "cpu%d: cpufreq governor: %s", base_cpu, governor_buf);

	sprintf(path, "/sys/devices/system/cpu/cpufreq/boost");
	input = fopen(path, "r");
	if (input != NULL) {
		if (fscanf(input, "%d", &turbo) != 1)
			err(1, "%s: failed to parse number from file", path);
		fprintf(outf, "cpufreq boost: %d\n", turbo);
		fclose(input);
	}

	sprintf(path, "/sys/devices/system/cpu/intel_pstate/no_turbo");
	input = fopen(path, "r");
	if (input != NULL) {
		if (fscanf(input, "%d", &turbo) != 1)
			err(1, "%s: failed to parse number from file", path);
		fprintf(outf, "cpufreq intel_pstate no_turbo: %d\n", turbo);
		fclose(input);
	}
}


/*
 * print_epb()
 * Decode the ENERGY_PERF_BIAS MSR
 */
int print_epb(struct thread_data *t, struct core_data *c, struct pkg_data *p)
{
	unsigned long long msr;
	char *epb_string;
	int cpu;

	if (!has_epb)
		return 0;

	cpu = t->cpu_id;

	/* EPB is per-package */
	if (!(t->flags & CPU_IS_FIRST_THREAD_IN_CORE) || !(t->flags & CPU_IS_FIRST_CORE_IN_PACKAGE))
		return 0;

	if (cpu_migrate(cpu)) {
		fprintf(outf, "Could not migrate to CPU %d\n", cpu);
		return -1;
	}

	if (get_msr(cpu, MSR_IA32_ENERGY_PERF_BIAS, &msr))
		return 0;

	switch (msr & 0xF) {
	case ENERGY_PERF_BIAS_PERFORMANCE:
		epb_string = "performance";
		break;
	case ENERGY_PERF_BIAS_NORMAL:
		epb_string = "balanced";
		break;
	case ENERGY_PERF_BIAS_POWERSAVE:
		epb_string = "powersave";
		break;
	default:
		epb_string = "custom";
		break;
	}
	fprintf(outf, "cpu%d: MSR_IA32_ENERGY_PERF_BIAS: 0x%08llx (%s)\n", cpu, msr, epb_string);

	return 0;
}
/*
 * print_hwp()
 * Decode the MSR_HWP_CAPABILITIES
 */
int print_hwp(struct thread_data *t, struct core_data *c, struct pkg_data *p)
{
	unsigned long long msr;
	int cpu;

	if (!has_hwp)
		return 0;

	cpu = t->cpu_id;

	/* MSR_HWP_CAPABILITIES is per-package */
	if (!(t->flags & CPU_IS_FIRST_THREAD_IN_CORE) || !(t->flags & CPU_IS_FIRST_CORE_IN_PACKAGE))
		return 0;

	if (cpu_migrate(cpu)) {
		fprintf(outf, "Could not migrate to CPU %d\n", cpu);
		return -1;
	}

	if (get_msr(cpu, MSR_PM_ENABLE, &msr))
		return 0;

	fprintf(outf, "cpu%d: MSR_PM_ENABLE: 0x%08llx (%sHWP)\n",
		cpu, msr, (msr & (1 << 0)) ? "" : "No-");

	/* MSR_PM_ENABLE[1] == 1 if HWP is enabled and MSRs visible */
	if ((msr & (1 << 0)) == 0)
		return 0;

	if (get_msr(cpu, MSR_HWP_CAPABILITIES, &msr))
		return 0;

	fprintf(outf, "cpu%d: MSR_HWP_CAPABILITIES: 0x%08llx "
			"(high %d guar %d eff %d low %d)\n",
			cpu, msr,
			(unsigned int)HWP_HIGHEST_PERF(msr),
			(unsigned int)HWP_GUARANTEED_PERF(msr),
			(unsigned int)HWP_MOSTEFFICIENT_PERF(msr),
			(unsigned int)HWP_LOWEST_PERF(msr));

	if (get_msr(cpu, MSR_HWP_REQUEST, &msr))
		return 0;

	fprintf(outf, "cpu%d: MSR_HWP_REQUEST: 0x%08llx "
			"(min %d max %d des %d epp 0x%x window 0x%x pkg 0x%x)\n",
			cpu, msr,
			(unsigned int)(((msr) >> 0) & 0xff),
			(unsigned int)(((msr) >> 8) & 0xff),
			(unsigned int)(((msr) >> 16) & 0xff),
			(unsigned int)(((msr) >> 24) & 0xff),
			(unsigned int)(((msr) >> 32) & 0xff3),
			(unsigned int)(((msr) >> 42) & 0x1));

	if (has_hwp_pkg) {
		if (get_msr(cpu, MSR_HWP_REQUEST_PKG, &msr))
			return 0;

		fprintf(outf, "cpu%d: MSR_HWP_REQUEST_PKG: 0x%08llx "
			"(min %d max %d des %d epp 0x%x window 0x%x)\n",
			cpu, msr,
			(unsigned int)(((msr) >> 0) & 0xff),
			(unsigned int)(((msr) >> 8) & 0xff),
			(unsigned int)(((msr) >> 16) & 0xff),
			(unsigned int)(((msr) >> 24) & 0xff),
			(unsigned int)(((msr) >> 32) & 0xff3));
	}
	if (has_hwp_notify) {
		if (get_msr(cpu, MSR_HWP_INTERRUPT, &msr))
			return 0;

		fprintf(outf, "cpu%d: MSR_HWP_INTERRUPT: 0x%08llx "
			"(%s_Guaranteed_Perf_Change, %s_Excursion_Min)\n",
			cpu, msr,
			((msr) & 0x1) ? "EN" : "Dis",
			((msr) & 0x2) ? "EN" : "Dis");
	}
	if (get_msr(cpu, MSR_HWP_STATUS, &msr))
		return 0;

	fprintf(outf, "cpu%d: MSR_HWP_STATUS: 0x%08llx "
			"(%sGuaranteed_Perf_Change, %sExcursion_Min)\n",
			cpu, msr,
			((msr) & 0x1) ? "" : "No-",
			((msr) & 0x2) ? "" : "No-");

	return 0;
}

/*
 * print_perf_limit()
 */
int print_perf_limit(struct thread_data *t, struct core_data *c, struct pkg_data *p)
{
	unsigned long long msr;
	int cpu;

	cpu = t->cpu_id;

	/* per-package */
	if (!(t->flags & CPU_IS_FIRST_THREAD_IN_CORE) || !(t->flags & CPU_IS_FIRST_CORE_IN_PACKAGE))
		return 0;

	if (cpu_migrate(cpu)) {
		fprintf(outf, "Could not migrate to CPU %d\n", cpu);
		return -1;
	}

	if (do_core_perf_limit_reasons) {
		get_msr(cpu, MSR_CORE_PERF_LIMIT_REASONS, &msr);
		fprintf(outf, "cpu%d: MSR_CORE_PERF_LIMIT_REASONS, 0x%08llx", cpu, msr);
		fprintf(outf, " (Active: %s%s%s%s%s%s%s%s%s%s%s%s%s%s)",
			(msr & 1 << 15) ? "bit15, " : "",
			(msr & 1 << 14) ? "bit14, " : "",
			(msr & 1 << 13) ? "Transitions, " : "",
			(msr & 1 << 12) ? "MultiCoreTurbo, " : "",
			(msr & 1 << 11) ? "PkgPwrL2, " : "",
			(msr & 1 << 10) ? "PkgPwrL1, " : "",
			(msr & 1 << 9) ? "CorePwr, " : "",
			(msr & 1 << 8) ? "Amps, " : "",
			(msr & 1 << 6) ? "VR-Therm, " : "",
			(msr & 1 << 5) ? "Auto-HWP, " : "",
			(msr & 1 << 4) ? "Graphics, " : "",
			(msr & 1 << 2) ? "bit2, " : "",
			(msr & 1 << 1) ? "ThermStatus, " : "",
			(msr & 1 << 0) ? "PROCHOT, " : "");
		fprintf(outf, " (Logged: %s%s%s%s%s%s%s%s%s%s%s%s%s%s)\n",
			(msr & 1 << 31) ? "bit31, " : "",
			(msr & 1 << 30) ? "bit30, " : "",
			(msr & 1 << 29) ? "Transitions, " : "",
			(msr & 1 << 28) ? "MultiCoreTurbo, " : "",
			(msr & 1 << 27) ? "PkgPwrL2, " : "",
			(msr & 1 << 26) ? "PkgPwrL1, " : "",
			(msr & 1 << 25) ? "CorePwr, " : "",
			(msr & 1 << 24) ? "Amps, " : "",
			(msr & 1 << 22) ? "VR-Therm, " : "",
			(msr & 1 << 21) ? "Auto-HWP, " : "",
			(msr & 1 << 20) ? "Graphics, " : "",
			(msr & 1 << 18) ? "bit18, " : "",
			(msr & 1 << 17) ? "ThermStatus, " : "",
			(msr & 1 << 16) ? "PROCHOT, " : "");

	}
	if (do_gfx_perf_limit_reasons) {
		get_msr(cpu, MSR_GFX_PERF_LIMIT_REASONS, &msr);
		fprintf(outf, "cpu%d: MSR_GFX_PERF_LIMIT_REASONS, 0x%08llx", cpu, msr);
		fprintf(outf, " (Active: %s%s%s%s%s%s%s%s)",
			(msr & 1 << 0) ? "PROCHOT, " : "",
			(msr & 1 << 1) ? "ThermStatus, " : "",
			(msr & 1 << 4) ? "Graphics, " : "",
			(msr & 1 << 6) ? "VR-Therm, " : "",
			(msr & 1 << 8) ? "Amps, " : "",
			(msr & 1 << 9) ? "GFXPwr, " : "",
			(msr & 1 << 10) ? "PkgPwrL1, " : "",
			(msr & 1 << 11) ? "PkgPwrL2, " : "");
		fprintf(outf, " (Logged: %s%s%s%s%s%s%s%s)\n",
			(msr & 1 << 16) ? "PROCHOT, " : "",
			(msr & 1 << 17) ? "ThermStatus, " : "",
			(msr & 1 << 20) ? "Graphics, " : "",
			(msr & 1 << 22) ? "VR-Therm, " : "",
			(msr & 1 << 24) ? "Amps, " : "",
			(msr & 1 << 25) ? "GFXPwr, " : "",
			(msr & 1 << 26) ? "PkgPwrL1, " : "",
			(msr & 1 << 27) ? "PkgPwrL2, " : "");
	}
	if (do_ring_perf_limit_reasons) {
		get_msr(cpu, MSR_RING_PERF_LIMIT_REASONS, &msr);
		fprintf(outf, "cpu%d: MSR_RING_PERF_LIMIT_REASONS, 0x%08llx", cpu, msr);
		fprintf(outf, " (Active: %s%s%s%s%s%s)",
			(msr & 1 << 0) ? "PROCHOT, " : "",
			(msr & 1 << 1) ? "ThermStatus, " : "",
			(msr & 1 << 6) ? "VR-Therm, " : "",
			(msr & 1 << 8) ? "Amps, " : "",
			(msr & 1 << 10) ? "PkgPwrL1, " : "",
			(msr & 1 << 11) ? "PkgPwrL2, " : "");
		fprintf(outf, " (Logged: %s%s%s%s%s%s)\n",
			(msr & 1 << 16) ? "PROCHOT, " : "",
			(msr & 1 << 17) ? "ThermStatus, " : "",
			(msr & 1 << 22) ? "VR-Therm, " : "",
			(msr & 1 << 24) ? "Amps, " : "",
			(msr & 1 << 26) ? "PkgPwrL1, " : "",
			(msr & 1 << 27) ? "PkgPwrL2, " : "");
	}
	return 0;
}

#define	RAPL_POWER_GRANULARITY	0x7FFF	/* 15 bit power granularity */
#define	RAPL_TIME_GRANULARITY	0x3F /* 6 bit time granularity */

double get_tdp_intel(unsigned int model)
{
	unsigned long long msr;

	if (do_rapl & RAPL_PKG_POWER_INFO)
		if (!get_msr(base_cpu, MSR_PKG_POWER_INFO, &msr))
			return ((msr >> 0) & RAPL_POWER_GRANULARITY) * rapl_power_units;

	switch (model) {
	case INTEL_FAM6_ATOM_SILVERMONT:
	case INTEL_FAM6_ATOM_SILVERMONT_D:
		return 30.0;
	default:
		return 135.0;
	}
}

double get_tdp_amd(unsigned int family)
{
	switch (family) {
	case 0x17:
	case 0x18:
	default:
		/* This is the max stock TDP of HEDT/Server Fam17h chips */
		return 250.0;
	}
}

/*
 * rapl_dram_energy_units_probe()
 * Energy units are either hard-coded, or come from RAPL Energy Unit MSR.
 */
static double
rapl_dram_energy_units_probe(int  model, double rapl_energy_units)
{
	/* only called for genuine_intel, family 6 */

	switch (model) {
	case INTEL_FAM6_HASWELL_X:	/* HSX */
	case INTEL_FAM6_BROADWELL_X:	/* BDX */
	case INTEL_FAM6_XEON_PHI_KNL:	/* KNL */
		return (rapl_dram_energy_units = 15.3 / 1000000);
	default:
		return (rapl_energy_units);
	}
}

void rapl_probe_intel(unsigned int family, unsigned int model)
{
	unsigned long long msr;
	unsigned int time_unit;
	double tdp;

	if (family != 6)
		return;

	switch (model) {
	case INTEL_FAM6_SANDYBRIDGE:
	case INTEL_FAM6_IVYBRIDGE:
<<<<<<< HEAD
	case INTEL_FAM6_HASWELL:	/* HSW */
	case INTEL_FAM6_HASWELL_G:	/* HSW */
	case INTEL_FAM6_BROADWELL:	/* BDW */
	case INTEL_FAM6_BROADWELL_G:	/* BDW */
=======
	case INTEL_FAM6_HASWELL_CORE:	/* HSW */
	case INTEL_FAM6_HASWELL_ULT:	/* HSW */
	case INTEL_FAM6_HASWELL_GT3E:	/* HSW */
	case INTEL_FAM6_BROADWELL_CORE:	/* BDW */
	case INTEL_FAM6_BROADWELL_GT3E:	/* BDW */
>>>>>>> 9f159ae0
		do_rapl = RAPL_PKG | RAPL_CORES | RAPL_CORE_POLICY | RAPL_GFX | RAPL_PKG_POWER_INFO;
		if (rapl_joules) {
			BIC_PRESENT(BIC_Pkg_J);
			BIC_PRESENT(BIC_Cor_J);
			BIC_PRESENT(BIC_GFX_J);
		} else {
			BIC_PRESENT(BIC_PkgWatt);
			BIC_PRESENT(BIC_CorWatt);
			BIC_PRESENT(BIC_GFXWatt);
		}
		break;
	case INTEL_FAM6_ATOM_GOLDMONT:	/* BXT */
	case INTEL_FAM6_ATOM_GOLDMONT_PLUS:
		do_rapl = RAPL_PKG | RAPL_PKG_POWER_INFO;
		if (rapl_joules)
			BIC_PRESENT(BIC_Pkg_J);
		else
			BIC_PRESENT(BIC_PkgWatt);
		break;
	case INTEL_FAM6_SKYLAKE_L:	/* SKL */
	case INTEL_FAM6_CANNONLAKE_L:	/* CNL */
		do_rapl = RAPL_PKG | RAPL_CORES | RAPL_CORE_POLICY | RAPL_DRAM | RAPL_DRAM_PERF_STATUS | RAPL_PKG_PERF_STATUS | RAPL_GFX | RAPL_PKG_POWER_INFO;
		BIC_PRESENT(BIC_PKG__);
		BIC_PRESENT(BIC_RAM__);
		if (rapl_joules) {
			BIC_PRESENT(BIC_Pkg_J);
			BIC_PRESENT(BIC_Cor_J);
			BIC_PRESENT(BIC_RAM_J);
			BIC_PRESENT(BIC_GFX_J);
		} else {
			BIC_PRESENT(BIC_PkgWatt);
			BIC_PRESENT(BIC_CorWatt);
			BIC_PRESENT(BIC_RAMWatt);
			BIC_PRESENT(BIC_GFXWatt);
		}
		break;
	case INTEL_FAM6_HASWELL_X:	/* HSX */
	case INTEL_FAM6_BROADWELL_X:	/* BDX */
	case INTEL_FAM6_SKYLAKE_X:	/* SKX */
	case INTEL_FAM6_XEON_PHI_KNL:	/* KNL */
		do_rapl = RAPL_PKG | RAPL_DRAM | RAPL_DRAM_POWER_INFO | RAPL_DRAM_PERF_STATUS | RAPL_PKG_PERF_STATUS | RAPL_PKG_POWER_INFO;
		BIC_PRESENT(BIC_PKG__);
		BIC_PRESENT(BIC_RAM__);
		if (rapl_joules) {
			BIC_PRESENT(BIC_Pkg_J);
			BIC_PRESENT(BIC_RAM_J);
		} else {
			BIC_PRESENT(BIC_PkgWatt);
			BIC_PRESENT(BIC_RAMWatt);
		}
		break;
	case INTEL_FAM6_SANDYBRIDGE_X:
	case INTEL_FAM6_IVYBRIDGE_X:
		do_rapl = RAPL_PKG | RAPL_CORES | RAPL_CORE_POLICY | RAPL_DRAM | RAPL_DRAM_POWER_INFO | RAPL_PKG_PERF_STATUS | RAPL_DRAM_PERF_STATUS | RAPL_PKG_POWER_INFO;
		BIC_PRESENT(BIC_PKG__);
		BIC_PRESENT(BIC_RAM__);
		if (rapl_joules) {
			BIC_PRESENT(BIC_Pkg_J);
			BIC_PRESENT(BIC_Cor_J);
			BIC_PRESENT(BIC_RAM_J);
		} else {
			BIC_PRESENT(BIC_PkgWatt);
			BIC_PRESENT(BIC_CorWatt);
			BIC_PRESENT(BIC_RAMWatt);
		}
		break;
	case INTEL_FAM6_ATOM_SILVERMONT:	/* BYT */
	case INTEL_FAM6_ATOM_SILVERMONT_D:	/* AVN */
		do_rapl = RAPL_PKG | RAPL_CORES;
		if (rapl_joules) {
			BIC_PRESENT(BIC_Pkg_J);
			BIC_PRESENT(BIC_Cor_J);
		} else {
			BIC_PRESENT(BIC_PkgWatt);
			BIC_PRESENT(BIC_CorWatt);
		}
		break;
	case INTEL_FAM6_ATOM_GOLDMONT_D:	/* DNV */
		do_rapl = RAPL_PKG | RAPL_DRAM | RAPL_DRAM_POWER_INFO | RAPL_DRAM_PERF_STATUS | RAPL_PKG_PERF_STATUS | RAPL_PKG_POWER_INFO | RAPL_CORES_ENERGY_STATUS;
		BIC_PRESENT(BIC_PKG__);
		BIC_PRESENT(BIC_RAM__);
		if (rapl_joules) {
			BIC_PRESENT(BIC_Pkg_J);
			BIC_PRESENT(BIC_Cor_J);
			BIC_PRESENT(BIC_RAM_J);
		} else {
			BIC_PRESENT(BIC_PkgWatt);
			BIC_PRESENT(BIC_CorWatt);
			BIC_PRESENT(BIC_RAMWatt);
		}
		break;
	default:
		return;
	}

	/* units on package 0, verify later other packages match */
	if (get_msr(base_cpu, MSR_RAPL_POWER_UNIT, &msr))
		return;

	rapl_power_units = 1.0 / (1 << (msr & 0xF));
	if (model == INTEL_FAM6_ATOM_SILVERMONT)
		rapl_energy_units = 1.0 * (1 << (msr >> 8 & 0x1F)) / 1000000;
	else
		rapl_energy_units = 1.0 / (1 << (msr >> 8 & 0x1F));

	rapl_dram_energy_units = rapl_dram_energy_units_probe(model, rapl_energy_units);

	time_unit = msr >> 16 & 0xF;
	if (time_unit == 0)
		time_unit = 0xA;

	rapl_time_units = 1.0 / (1 << (time_unit));

	tdp = get_tdp_intel(model);

	rapl_joule_counter_range = 0xFFFFFFFF * rapl_energy_units / tdp;
	if (!quiet)
		fprintf(outf, "RAPL: %.0f sec. Joule Counter Range, at %.0f Watts\n", rapl_joule_counter_range, tdp);
}

void rapl_probe_amd(unsigned int family, unsigned int model)
{
	unsigned long long msr;
	unsigned int eax, ebx, ecx, edx;
	unsigned int has_rapl = 0;
	double tdp;

	if (max_extended_level >= 0x80000007) {
		__cpuid(0x80000007, eax, ebx, ecx, edx);
		/* RAPL (Fam 17h) */
		has_rapl = edx & (1 << 14);
	}

	if (!has_rapl)
		return;

	switch (family) {
	case 0x17: /* Zen, Zen+ */
	case 0x18: /* Hygon Dhyana */
		do_rapl = RAPL_AMD_F17H | RAPL_PER_CORE_ENERGY;
		if (rapl_joules) {
			BIC_PRESENT(BIC_Pkg_J);
			BIC_PRESENT(BIC_Cor_J);
		} else {
			BIC_PRESENT(BIC_PkgWatt);
			BIC_PRESENT(BIC_CorWatt);
		}
		break;
	default:
		return;
	}

	if (get_msr(base_cpu, MSR_RAPL_PWR_UNIT, &msr))
		return;

	rapl_time_units = ldexp(1.0, -(msr >> 16 & 0xf));
	rapl_energy_units = ldexp(1.0, -(msr >> 8 & 0x1f));
	rapl_power_units = ldexp(1.0, -(msr & 0xf));

	tdp = get_tdp_amd(family);

	rapl_joule_counter_range = 0xFFFFFFFF * rapl_energy_units / tdp;
	if (!quiet)
		fprintf(outf, "RAPL: %.0f sec. Joule Counter Range, at %.0f Watts\n", rapl_joule_counter_range, tdp);
}

/*
 * rapl_probe()
 *
 * sets do_rapl, rapl_power_units, rapl_energy_units, rapl_time_units
 */
void rapl_probe(unsigned int family, unsigned int model)
{
	if (genuine_intel)
		rapl_probe_intel(family, model);
	if (authentic_amd || hygon_genuine)
		rapl_probe_amd(family, model);
}

void perf_limit_reasons_probe(unsigned int family, unsigned int model)
{
	if (!genuine_intel)
		return;

	if (family != 6)
		return;

	switch (model) {
<<<<<<< HEAD
	case INTEL_FAM6_HASWELL:	/* HSW */
	case INTEL_FAM6_HASWELL_G:	/* HSW */
=======
	case INTEL_FAM6_HASWELL_CORE:	/* HSW */
	case INTEL_FAM6_HASWELL_ULT:	/* HSW */
	case INTEL_FAM6_HASWELL_GT3E:	/* HSW */
>>>>>>> 9f159ae0
		do_gfx_perf_limit_reasons = 1;
	case INTEL_FAM6_HASWELL_X:	/* HSX */
		do_core_perf_limit_reasons = 1;
		do_ring_perf_limit_reasons = 1;
	default:
		return;
	}
}

void automatic_cstate_conversion_probe(unsigned int family, unsigned int model)
{
	if (is_skx(family, model) || is_bdx(family, model))
		has_automatic_cstate_conversion = 1;
}

int print_thermal(struct thread_data *t, struct core_data *c, struct pkg_data *p)
{
	unsigned long long msr;
	unsigned int dts, dts2;
	int cpu;

	if (!(do_dts || do_ptm))
		return 0;

	cpu = t->cpu_id;

	/* DTS is per-core, no need to print for each thread */
	if (!(t->flags & CPU_IS_FIRST_THREAD_IN_CORE))
		return 0;

	if (cpu_migrate(cpu)) {
		fprintf(outf, "Could not migrate to CPU %d\n", cpu);
		return -1;
	}

	if (do_ptm && (t->flags & CPU_IS_FIRST_CORE_IN_PACKAGE)) {
		if (get_msr(cpu, MSR_IA32_PACKAGE_THERM_STATUS, &msr))
			return 0;

		dts = (msr >> 16) & 0x7F;
		fprintf(outf, "cpu%d: MSR_IA32_PACKAGE_THERM_STATUS: 0x%08llx (%d C)\n",
			cpu, msr, tcc_activation_temp - dts);

		if (get_msr(cpu, MSR_IA32_PACKAGE_THERM_INTERRUPT, &msr))
			return 0;

		dts = (msr >> 16) & 0x7F;
		dts2 = (msr >> 8) & 0x7F;
		fprintf(outf, "cpu%d: MSR_IA32_PACKAGE_THERM_INTERRUPT: 0x%08llx (%d C, %d C)\n",
			cpu, msr, tcc_activation_temp - dts, tcc_activation_temp - dts2);
	}


	if (do_dts && debug) {
		unsigned int resolution;

		if (get_msr(cpu, MSR_IA32_THERM_STATUS, &msr))
			return 0;

		dts = (msr >> 16) & 0x7F;
		resolution = (msr >> 27) & 0xF;
		fprintf(outf, "cpu%d: MSR_IA32_THERM_STATUS: 0x%08llx (%d C +/- %d)\n",
			cpu, msr, tcc_activation_temp - dts, resolution);

		if (get_msr(cpu, MSR_IA32_THERM_INTERRUPT, &msr))
			return 0;

		dts = (msr >> 16) & 0x7F;
		dts2 = (msr >> 8) & 0x7F;
		fprintf(outf, "cpu%d: MSR_IA32_THERM_INTERRUPT: 0x%08llx (%d C, %d C)\n",
			cpu, msr, tcc_activation_temp - dts, tcc_activation_temp - dts2);
	}

	return 0;
}

void print_power_limit_msr(int cpu, unsigned long long msr, char *label)
{
	fprintf(outf, "cpu%d: %s: %sabled (%f Watts, %f sec, clamp %sabled)\n",
		cpu, label,
		((msr >> 15) & 1) ? "EN" : "DIS",
		((msr >> 0) & 0x7FFF) * rapl_power_units,
		(1.0 + (((msr >> 22) & 0x3)/4.0)) * (1 << ((msr >> 17) & 0x1F)) * rapl_time_units,
		(((msr >> 16) & 1) ? "EN" : "DIS"));

	return;
}

int print_rapl(struct thread_data *t, struct core_data *c, struct pkg_data *p)
{
	unsigned long long msr;
	const char *msr_name;
	int cpu;

	if (!do_rapl)
		return 0;

	/* RAPL counters are per package, so print only for 1st thread/package */
	if (!(t->flags & CPU_IS_FIRST_THREAD_IN_CORE) || !(t->flags & CPU_IS_FIRST_CORE_IN_PACKAGE))
		return 0;

	cpu = t->cpu_id;
	if (cpu_migrate(cpu)) {
		fprintf(outf, "Could not migrate to CPU %d\n", cpu);
		return -1;
	}

	if (do_rapl & RAPL_AMD_F17H) {
		msr_name = "MSR_RAPL_PWR_UNIT";
		if (get_msr(cpu, MSR_RAPL_PWR_UNIT, &msr))
			return -1;
	} else {
		msr_name = "MSR_RAPL_POWER_UNIT";
		if (get_msr(cpu, MSR_RAPL_POWER_UNIT, &msr))
			return -1;
	}

	fprintf(outf, "cpu%d: %s: 0x%08llx (%f Watts, %f Joules, %f sec.)\n", cpu, msr_name, msr,
		rapl_power_units, rapl_energy_units, rapl_time_units);

	if (do_rapl & RAPL_PKG_POWER_INFO) {

		if (get_msr(cpu, MSR_PKG_POWER_INFO, &msr))
                	return -5;


		fprintf(outf, "cpu%d: MSR_PKG_POWER_INFO: 0x%08llx (%.0f W TDP, RAPL %.0f - %.0f W, %f sec.)\n",
			cpu, msr,
			((msr >>  0) & RAPL_POWER_GRANULARITY) * rapl_power_units,
			((msr >> 16) & RAPL_POWER_GRANULARITY) * rapl_power_units,
			((msr >> 32) & RAPL_POWER_GRANULARITY) * rapl_power_units,
			((msr >> 48) & RAPL_TIME_GRANULARITY) * rapl_time_units);

	}
	if (do_rapl & RAPL_PKG) {

		if (get_msr(cpu, MSR_PKG_POWER_LIMIT, &msr))
			return -9;

		fprintf(outf, "cpu%d: MSR_PKG_POWER_LIMIT: 0x%08llx (%slocked)\n",
			cpu, msr, (msr >> 63) & 1 ? "" : "UN");

		print_power_limit_msr(cpu, msr, "PKG Limit #1");
		fprintf(outf, "cpu%d: PKG Limit #2: %sabled (%f Watts, %f* sec, clamp %sabled)\n",
			cpu,
			((msr >> 47) & 1) ? "EN" : "DIS",
			((msr >> 32) & 0x7FFF) * rapl_power_units,
			(1.0 + (((msr >> 54) & 0x3)/4.0)) * (1 << ((msr >> 49) & 0x1F)) * rapl_time_units,
			((msr >> 48) & 1) ? "EN" : "DIS");
	}

	if (do_rapl & RAPL_DRAM_POWER_INFO) {
		if (get_msr(cpu, MSR_DRAM_POWER_INFO, &msr))
                	return -6;

		fprintf(outf, "cpu%d: MSR_DRAM_POWER_INFO,: 0x%08llx (%.0f W TDP, RAPL %.0f - %.0f W, %f sec.)\n",
			cpu, msr,
			((msr >>  0) & RAPL_POWER_GRANULARITY) * rapl_power_units,
			((msr >> 16) & RAPL_POWER_GRANULARITY) * rapl_power_units,
			((msr >> 32) & RAPL_POWER_GRANULARITY) * rapl_power_units,
			((msr >> 48) & RAPL_TIME_GRANULARITY) * rapl_time_units);
	}
	if (do_rapl & RAPL_DRAM) {
		if (get_msr(cpu, MSR_DRAM_POWER_LIMIT, &msr))
			return -9;
		fprintf(outf, "cpu%d: MSR_DRAM_POWER_LIMIT: 0x%08llx (%slocked)\n",
				cpu, msr, (msr >> 31) & 1 ? "" : "UN");

		print_power_limit_msr(cpu, msr, "DRAM Limit");
	}
	if (do_rapl & RAPL_CORE_POLICY) {
		if (get_msr(cpu, MSR_PP0_POLICY, &msr))
			return -7;

		fprintf(outf, "cpu%d: MSR_PP0_POLICY: %lld\n", cpu, msr & 0xF);
	}
	if (do_rapl & RAPL_CORES_POWER_LIMIT) {
		if (get_msr(cpu, MSR_PP0_POWER_LIMIT, &msr))
			return -9;
		fprintf(outf, "cpu%d: MSR_PP0_POWER_LIMIT: 0x%08llx (%slocked)\n",
				cpu, msr, (msr >> 31) & 1 ? "" : "UN");
		print_power_limit_msr(cpu, msr, "Cores Limit");
	}
	if (do_rapl & RAPL_GFX) {
		if (get_msr(cpu, MSR_PP1_POLICY, &msr))
			return -8;

		fprintf(outf, "cpu%d: MSR_PP1_POLICY: %lld\n", cpu, msr & 0xF);

		if (get_msr(cpu, MSR_PP1_POWER_LIMIT, &msr))
			return -9;
		fprintf(outf, "cpu%d: MSR_PP1_POWER_LIMIT: 0x%08llx (%slocked)\n",
				cpu, msr, (msr >> 31) & 1 ? "" : "UN");
		print_power_limit_msr(cpu, msr, "GFX Limit");
	}
	return 0;
}

/*
 * SNB adds support for additional MSRs:
 *
 * MSR_PKG_C7_RESIDENCY            0x000003fa
 * MSR_CORE_C7_RESIDENCY           0x000003fe
 * MSR_PKG_C2_RESIDENCY            0x0000060d
 */

int has_snb_msrs(unsigned int family, unsigned int model)
{
	if (!genuine_intel)
		return 0;

	switch (model) {
	case INTEL_FAM6_SANDYBRIDGE:
	case INTEL_FAM6_SANDYBRIDGE_X:
	case INTEL_FAM6_IVYBRIDGE:	/* IVB */
	case INTEL_FAM6_IVYBRIDGE_X:	/* IVB Xeon */
	case INTEL_FAM6_HASWELL:	/* HSW */
	case INTEL_FAM6_HASWELL_X:	/* HSW */
<<<<<<< HEAD
	case INTEL_FAM6_HASWELL_G:	/* HSW */
	case INTEL_FAM6_BROADWELL:	/* BDW */
	case INTEL_FAM6_BROADWELL_G:	/* BDW */
=======
	case INTEL_FAM6_HASWELL_ULT:	/* HSW */
	case INTEL_FAM6_HASWELL_GT3E:	/* HSW */
	case INTEL_FAM6_BROADWELL_CORE:	/* BDW */
	case INTEL_FAM6_BROADWELL_GT3E:	/* BDW */
>>>>>>> 9f159ae0
	case INTEL_FAM6_BROADWELL_X:	/* BDX */
	case INTEL_FAM6_SKYLAKE_L:	/* SKL */
	case INTEL_FAM6_CANNONLAKE_L:	/* CNL */
	case INTEL_FAM6_SKYLAKE_X:	/* SKX */
	case INTEL_FAM6_ATOM_GOLDMONT:	/* BXT */
	case INTEL_FAM6_ATOM_GOLDMONT_PLUS:
	case INTEL_FAM6_ATOM_GOLDMONT_D:	/* DNV */
		return 1;
	}
	return 0;
}

/*
 * HSW ULT added support for C8/C9/C10 MSRs:
 *
 * MSR_PKG_C8_RESIDENCY		0x00000630
 * MSR_PKG_C9_RESIDENCY		0x00000631
 * MSR_PKG_C10_RESIDENCY	0x00000632
 *
 * MSR_PKGC8_IRTL		0x00000633
 * MSR_PKGC9_IRTL		0x00000634
 * MSR_PKGC10_IRTL		0x00000635
 *
 */
int has_c8910_msrs(unsigned int family, unsigned int model)
{
	if (!genuine_intel)
		return 0;

	switch (model) {
<<<<<<< HEAD
	case INTEL_FAM6_HASWELL:
	case INTEL_FAM6_BROADWELL:	/* BDW */
	case INTEL_FAM6_SKYLAKE_L:	/* SKL */
	case INTEL_FAM6_CANNONLAKE_L:	/* CNL */
=======
	case INTEL_FAM6_HASWELL_ULT:	/* HSW */
	case INTEL_FAM6_BROADWELL_CORE:	/* BDW */
	case INTEL_FAM6_SKYLAKE_MOBILE:	/* SKL */
	case INTEL_FAM6_CANNONLAKE_MOBILE:	/* CNL */
>>>>>>> 9f159ae0
	case INTEL_FAM6_ATOM_GOLDMONT:	/* BXT */
	case INTEL_FAM6_ATOM_GOLDMONT_PLUS:
		return 1;
	}
	return 0;
}

/*
 * SKL adds support for additional MSRS:
 *
 * MSR_PKG_WEIGHTED_CORE_C0_RES    0x00000658
 * MSR_PKG_ANY_CORE_C0_RES         0x00000659
 * MSR_PKG_ANY_GFXE_C0_RES         0x0000065A
 * MSR_PKG_BOTH_CORE_GFXE_C0_RES   0x0000065B
 */
int has_skl_msrs(unsigned int family, unsigned int model)
{
	if (!genuine_intel)
		return 0;

	switch (model) {
	case INTEL_FAM6_SKYLAKE_L:	/* SKL */
	case INTEL_FAM6_CANNONLAKE_L:	/* CNL */
		return 1;
	}
	return 0;
}

int is_slm(unsigned int family, unsigned int model)
{
	if (!genuine_intel)
		return 0;
	switch (model) {
	case INTEL_FAM6_ATOM_SILVERMONT:	/* BYT */
	case INTEL_FAM6_ATOM_SILVERMONT_D:	/* AVN */
		return 1;
	}
	return 0;
}

int is_knl(unsigned int family, unsigned int model)
{
	if (!genuine_intel)
		return 0;
	switch (model) {
	case INTEL_FAM6_XEON_PHI_KNL:	/* KNL */
		return 1;
	}
	return 0;
}

int is_cnl(unsigned int family, unsigned int model)
{
	if (!genuine_intel)
		return 0;

	switch (model) {
	case INTEL_FAM6_CANNONLAKE_L: /* CNL */
		return 1;
	}

	return 0;
}

unsigned int get_aperf_mperf_multiplier(unsigned int family, unsigned int model)
{
	if (is_knl(family, model))
		return 1024;
	return 1;
}

#define SLM_BCLK_FREQS 5
double slm_freq_table[SLM_BCLK_FREQS] = { 83.3, 100.0, 133.3, 116.7, 80.0};

double slm_bclk(void)
{
	unsigned long long msr = 3;
	unsigned int i;
	double freq;

	if (get_msr(base_cpu, MSR_FSB_FREQ, &msr))
		fprintf(outf, "SLM BCLK: unknown\n");

	i = msr & 0xf;
	if (i >= SLM_BCLK_FREQS) {
		fprintf(outf, "SLM BCLK[%d] invalid\n", i);
		i = 3;
	}
	freq = slm_freq_table[i];

	if (!quiet)
		fprintf(outf, "SLM BCLK: %.1f Mhz\n", freq);

	return freq;
}

double discover_bclk(unsigned int family, unsigned int model)
{
	if (has_snb_msrs(family, model) || is_knl(family, model))
		return 100.00;
	else if (is_slm(family, model))
		return slm_bclk();
	else
		return 133.33;
}

/*
 * MSR_IA32_TEMPERATURE_TARGET indicates the temperature where
 * the Thermal Control Circuit (TCC) activates.
 * This is usually equal to tjMax.
 *
 * Older processors do not have this MSR, so there we guess,
 * but also allow cmdline over-ride with -T.
 *
 * Several MSR temperature values are in units of degrees-C
 * below this value, including the Digital Thermal Sensor (DTS),
 * Package Thermal Management Sensor (PTM), and thermal event thresholds.
 */
int set_temperature_target(struct thread_data *t, struct core_data *c, struct pkg_data *p)
{
	unsigned long long msr;
	unsigned int target_c_local;
	int cpu;

	/* tcc_activation_temp is used only for dts or ptm */
	if (!(do_dts || do_ptm))
		return 0;

	/* this is a per-package concept */
	if (!(t->flags & CPU_IS_FIRST_THREAD_IN_CORE) || !(t->flags & CPU_IS_FIRST_CORE_IN_PACKAGE))
		return 0;

	cpu = t->cpu_id;
	if (cpu_migrate(cpu)) {
		fprintf(outf, "Could not migrate to CPU %d\n", cpu);
		return -1;
	}

	if (tcc_activation_temp_override != 0) {
		tcc_activation_temp = tcc_activation_temp_override;
		fprintf(outf, "cpu%d: Using cmdline TCC Target (%d C)\n",
			cpu, tcc_activation_temp);
		return 0;
	}

	/* Temperature Target MSR is Nehalem and newer only */
	if (!do_nhm_platform_info)
		goto guess;

	if (get_msr(base_cpu, MSR_IA32_TEMPERATURE_TARGET, &msr))
		goto guess;

	target_c_local = (msr >> 16) & 0xFF;

	if (!quiet)
		fprintf(outf, "cpu%d: MSR_IA32_TEMPERATURE_TARGET: 0x%08llx (%d C)\n",
			cpu, msr, target_c_local);

	if (!target_c_local)
		goto guess;

	tcc_activation_temp = target_c_local;

	return 0;

guess:
	tcc_activation_temp = TJMAX_DEFAULT;
	fprintf(outf, "cpu%d: Guessing tjMax %d C, Please use -T to specify\n",
		cpu, tcc_activation_temp);

	return 0;
}

void decode_feature_control_msr(void)
{
	unsigned long long msr;

	if (!get_msr(base_cpu, MSR_IA32_FEATURE_CONTROL, &msr))
		fprintf(outf, "cpu%d: MSR_IA32_FEATURE_CONTROL: 0x%08llx (%sLocked %s)\n",
			base_cpu, msr,
			msr & FEATURE_CONTROL_LOCKED ? "" : "UN-",
			msr & (1 << 18) ? "SGX" : "");
}

void decode_misc_enable_msr(void)
{
	unsigned long long msr;

	if (!genuine_intel)
		return;

	if (!get_msr(base_cpu, MSR_IA32_MISC_ENABLE, &msr))
		fprintf(outf, "cpu%d: MSR_IA32_MISC_ENABLE: 0x%08llx (%sTCC %sEIST %sMWAIT %sPREFETCH %sTURBO)\n",
			base_cpu, msr,
			msr & MSR_IA32_MISC_ENABLE_TM1 ? "" : "No-",
			msr & MSR_IA32_MISC_ENABLE_ENHANCED_SPEEDSTEP ? "" : "No-",
			msr & MSR_IA32_MISC_ENABLE_MWAIT ? "" : "No-",
			msr & MSR_IA32_MISC_ENABLE_PREFETCH_DISABLE ? "No-" : "",
			msr & MSR_IA32_MISC_ENABLE_TURBO_DISABLE ? "No-" : "");
}

void decode_misc_feature_control(void)
{
	unsigned long long msr;

	if (!has_misc_feature_control)
		return;

	if (!get_msr(base_cpu, MSR_MISC_FEATURE_CONTROL, &msr))
		fprintf(outf, "cpu%d: MSR_MISC_FEATURE_CONTROL: 0x%08llx (%sL2-Prefetch %sL2-Prefetch-pair %sL1-Prefetch %sL1-IP-Prefetch)\n",
			base_cpu, msr,
			msr & (0 << 0) ? "No-" : "",
			msr & (1 << 0) ? "No-" : "",
			msr & (2 << 0) ? "No-" : "",
			msr & (3 << 0) ? "No-" : "");
}
/*
 * Decode MSR_MISC_PWR_MGMT
 *
 * Decode the bits according to the Nehalem documentation
 * bit[0] seems to continue to have same meaning going forward
 * bit[1] less so...
 */
void decode_misc_pwr_mgmt_msr(void)
{
	unsigned long long msr;

	if (!do_nhm_platform_info)
		return;

	if (no_MSR_MISC_PWR_MGMT)
		return;

	if (!get_msr(base_cpu, MSR_MISC_PWR_MGMT, &msr))
		fprintf(outf, "cpu%d: MSR_MISC_PWR_MGMT: 0x%08llx (%sable-EIST_Coordination %sable-EPB %sable-OOB)\n",
			base_cpu, msr,
			msr & (1 << 0) ? "DIS" : "EN",
			msr & (1 << 1) ? "EN" : "DIS",
			msr & (1 << 8) ? "EN" : "DIS");
}
/*
 * Decode MSR_CC6_DEMOTION_POLICY_CONFIG, MSR_MC6_DEMOTION_POLICY_CONFIG
 *
 * This MSRs are present on Silvermont processors,
 * Intel Atom processor E3000 series (Baytrail), and friends.
 */
void decode_c6_demotion_policy_msr(void)
{
	unsigned long long msr;

	if (!get_msr(base_cpu, MSR_CC6_DEMOTION_POLICY_CONFIG, &msr))
		fprintf(outf, "cpu%d: MSR_CC6_DEMOTION_POLICY_CONFIG: 0x%08llx (%sable-CC6-Demotion)\n",
			base_cpu, msr, msr & (1 << 0) ? "EN" : "DIS");

	if (!get_msr(base_cpu, MSR_MC6_DEMOTION_POLICY_CONFIG, &msr))
		fprintf(outf, "cpu%d: MSR_MC6_DEMOTION_POLICY_CONFIG: 0x%08llx (%sable-MC6-Demotion)\n",
			base_cpu, msr, msr & (1 << 0) ? "EN" : "DIS");
}

/*
 * When models are the same, for the purpose of turbostat, reuse
 */
unsigned int intel_model_duplicates(unsigned int model)
{

	switch(model) {
	case INTEL_FAM6_NEHALEM_EP:	/* Core i7, Xeon 5500 series - Bloomfield, Gainstown NHM-EP */
	case INTEL_FAM6_NEHALEM:	/* Core i7 and i5 Processor - Clarksfield, Lynnfield, Jasper Forest */
	case 0x1F:	/* Core i7 and i5 Processor - Nehalem */
	case INTEL_FAM6_WESTMERE:	/* Westmere Client - Clarkdale, Arrandale */
	case INTEL_FAM6_WESTMERE_EP:	/* Westmere EP - Gulftown */
		return INTEL_FAM6_NEHALEM;

	case INTEL_FAM6_NEHALEM_EX:	/* Nehalem-EX Xeon - Beckton */
	case INTEL_FAM6_WESTMERE_EX:	/* Westmere-EX Xeon - Eagleton */
		return INTEL_FAM6_NEHALEM_EX;

	case INTEL_FAM6_XEON_PHI_KNM:
		return INTEL_FAM6_XEON_PHI_KNL;

<<<<<<< HEAD
	case INTEL_FAM6_HASWELL_L:
		return INTEL_FAM6_HASWELL;

=======
>>>>>>> 9f159ae0
	case INTEL_FAM6_BROADWELL_X:
	case INTEL_FAM6_BROADWELL_D:	/* BDX-DE */
		return INTEL_FAM6_BROADWELL_X;

	case INTEL_FAM6_SKYLAKE_L:
	case INTEL_FAM6_SKYLAKE:
	case INTEL_FAM6_KABYLAKE_L:
	case INTEL_FAM6_KABYLAKE:
		return INTEL_FAM6_SKYLAKE_L;

<<<<<<< HEAD
	case INTEL_FAM6_ICELAKE_L:
		return INTEL_FAM6_CANNONLAKE_L;
=======
	case INTEL_FAM6_ICELAKE_MOBILE:
	case INTEL_FAM6_ICELAKE_NNPI:
		return INTEL_FAM6_CANNONLAKE_MOBILE;

	case INTEL_FAM6_ATOM_TREMONT_X:
		return INTEL_FAM6_ATOM_GOLDMONT_X;
>>>>>>> 9f159ae0
	}
	return model;
}
void process_cpuid()
{
	unsigned int eax, ebx, ecx, edx;
	unsigned int fms, family, model, stepping, ecx_flags, edx_flags;
	unsigned int has_turbo;

	eax = ebx = ecx = edx = 0;

	__cpuid(0, max_level, ebx, ecx, edx);

	if (ebx == 0x756e6547 && ecx == 0x6c65746e && edx == 0x49656e69)
		genuine_intel = 1;
	else if (ebx == 0x68747541 && ecx == 0x444d4163 && edx == 0x69746e65)
		authentic_amd = 1;
	else if (ebx == 0x6f677948 && ecx == 0x656e6975 && edx == 0x6e65476e)
		hygon_genuine = 1;

	if (!quiet)
		fprintf(outf, "CPUID(0): %.4s%.4s%.4s ",
			(char *)&ebx, (char *)&edx, (char *)&ecx);

	__cpuid(1, fms, ebx, ecx, edx);
	family = (fms >> 8) & 0xf;
	model = (fms >> 4) & 0xf;
	stepping = fms & 0xf;
	if (family == 0xf)
		family += (fms >> 20) & 0xff;
	if (family >= 6)
		model += ((fms >> 16) & 0xf) << 4;
	ecx_flags = ecx;
	edx_flags = edx;

	/*
	 * check max extended function levels of CPUID.
	 * This is needed to check for invariant TSC.
	 * This check is valid for both Intel and AMD.
	 */
	ebx = ecx = edx = 0;
	__cpuid(0x80000000, max_extended_level, ebx, ecx, edx);

	if (!quiet) {
		fprintf(outf, "0x%x CPUID levels; 0x%x xlevels; family:model:stepping 0x%x:%x:%x (%d:%d:%d)\n",
			max_level, max_extended_level, family, model, stepping, family, model, stepping);
		fprintf(outf, "CPUID(1): %s %s %s %s %s %s %s %s %s %s\n",
			ecx_flags & (1 << 0) ? "SSE3" : "-",
			ecx_flags & (1 << 3) ? "MONITOR" : "-",
			ecx_flags & (1 << 6) ? "SMX" : "-",
			ecx_flags & (1 << 7) ? "EIST" : "-",
			ecx_flags & (1 << 8) ? "TM2" : "-",
			edx_flags & (1 << 4) ? "TSC" : "-",
			edx_flags & (1 << 5) ? "MSR" : "-",
			edx_flags & (1 << 22) ? "ACPI-TM" : "-",
			edx_flags & (1 << 28) ? "HT" : "-",
			edx_flags & (1 << 29) ? "TM" : "-");
	}
	if (genuine_intel)
		model = intel_model_duplicates(model);

	if (!(edx_flags & (1 << 5)))
		errx(1, "CPUID: no MSR");

	if (max_extended_level >= 0x80000007) {

		/*
		 * Non-Stop TSC is advertised by CPUID.EAX=0x80000007: EDX.bit8
		 * this check is valid for both Intel and AMD
		 */
		__cpuid(0x80000007, eax, ebx, ecx, edx);
		has_invariant_tsc = edx & (1 << 8);
	}

	/*
	 * APERF/MPERF is advertised by CPUID.EAX=0x6: ECX.bit0
	 * this check is valid for both Intel and AMD
	 */

	__cpuid(0x6, eax, ebx, ecx, edx);
	has_aperf = ecx & (1 << 0);
	if (has_aperf) {
		BIC_PRESENT(BIC_Avg_MHz);
		BIC_PRESENT(BIC_Busy);
		BIC_PRESENT(BIC_Bzy_MHz);
	}
	do_dts = eax & (1 << 0);
	if (do_dts)
		BIC_PRESENT(BIC_CoreTmp);
	has_turbo = eax & (1 << 1);
	do_ptm = eax & (1 << 6);
	if (do_ptm)
		BIC_PRESENT(BIC_PkgTmp);
	has_hwp = eax & (1 << 7);
	has_hwp_notify = eax & (1 << 8);
	has_hwp_activity_window = eax & (1 << 9);
	has_hwp_epp = eax & (1 << 10);
	has_hwp_pkg = eax & (1 << 11);
	has_epb = ecx & (1 << 3);

	if (!quiet)
		fprintf(outf, "CPUID(6): %sAPERF, %sTURBO, %sDTS, %sPTM, %sHWP, "
			"%sHWPnotify, %sHWPwindow, %sHWPepp, %sHWPpkg, %sEPB\n",
			has_aperf ? "" : "No-",
			has_turbo ? "" : "No-",
			do_dts ? "" : "No-",
			do_ptm ? "" : "No-",
			has_hwp ? "" : "No-",
			has_hwp_notify ? "" : "No-",
			has_hwp_activity_window ? "" : "No-",
			has_hwp_epp ? "" : "No-",
			has_hwp_pkg ? "" : "No-",
			has_epb ? "" : "No-");

	if (!quiet)
		decode_misc_enable_msr();


	if (max_level >= 0x7 && !quiet) {
		int has_sgx;

		ecx = 0;

		__cpuid_count(0x7, 0, eax, ebx, ecx, edx);

		has_sgx = ebx & (1 << 2);
		fprintf(outf, "CPUID(7): %sSGX\n", has_sgx ? "" : "No-");

		if (has_sgx)
			decode_feature_control_msr();
	}

	if (max_level >= 0x15) {
		unsigned int eax_crystal;
		unsigned int ebx_tsc;

		/*
		 * CPUID 15H TSC/Crystal ratio, possibly Crystal Hz
		 */
		eax_crystal = ebx_tsc = crystal_hz = edx = 0;
		__cpuid(0x15, eax_crystal, ebx_tsc, crystal_hz, edx);

		if (ebx_tsc != 0) {

			if (!quiet && (ebx != 0))
				fprintf(outf, "CPUID(0x15): eax_crystal: %d ebx_tsc: %d ecx_crystal_hz: %d\n",
					eax_crystal, ebx_tsc, crystal_hz);

			if (crystal_hz == 0)
				switch(model) {
				case INTEL_FAM6_SKYLAKE_L:	/* SKL */
					crystal_hz = 24000000;	/* 24.0 MHz */
					break;
				case INTEL_FAM6_ATOM_GOLDMONT_D:	/* DNV */
					crystal_hz = 25000000;	/* 25.0 MHz */
					break;
				case INTEL_FAM6_ATOM_GOLDMONT:	/* BXT */
				case INTEL_FAM6_ATOM_GOLDMONT_PLUS:
					crystal_hz = 19200000;	/* 19.2 MHz */
					break;
				default:
					crystal_hz = 0;
			}

			if (crystal_hz) {
				tsc_hz =  (unsigned long long) crystal_hz * ebx_tsc / eax_crystal;
				if (!quiet)
					fprintf(outf, "TSC: %lld MHz (%d Hz * %d / %d / 1000000)\n",
						tsc_hz / 1000000, crystal_hz, ebx_tsc,  eax_crystal);
			}
		}
	}
	if (max_level >= 0x16) {
		unsigned int base_mhz, max_mhz, bus_mhz, edx;

		/*
		 * CPUID 16H Base MHz, Max MHz, Bus MHz
		 */
		base_mhz = max_mhz = bus_mhz = edx = 0;

		__cpuid(0x16, base_mhz, max_mhz, bus_mhz, edx);
		if (!quiet)
			fprintf(outf, "CPUID(0x16): base_mhz: %d max_mhz: %d bus_mhz: %d\n",
				base_mhz, max_mhz, bus_mhz);
	}

	if (has_aperf)
		aperf_mperf_multiplier = get_aperf_mperf_multiplier(family, model);

	BIC_PRESENT(BIC_IRQ);
	BIC_PRESENT(BIC_TSC_MHz);

	if (probe_nhm_msrs(family, model)) {
		do_nhm_platform_info = 1;
		BIC_PRESENT(BIC_CPU_c1);
		BIC_PRESENT(BIC_CPU_c3);
		BIC_PRESENT(BIC_CPU_c6);
		BIC_PRESENT(BIC_SMI);
	}
	do_snb_cstates = has_snb_msrs(family, model);

	if (do_snb_cstates)
		BIC_PRESENT(BIC_CPU_c7);

	do_irtl_snb = has_snb_msrs(family, model);
	if (do_snb_cstates && (pkg_cstate_limit >= PCL__2))
		BIC_PRESENT(BIC_Pkgpc2);
	if (pkg_cstate_limit >= PCL__3)
		BIC_PRESENT(BIC_Pkgpc3);
	if (pkg_cstate_limit >= PCL__6)
		BIC_PRESENT(BIC_Pkgpc6);
	if (do_snb_cstates && (pkg_cstate_limit >= PCL__7))
		BIC_PRESENT(BIC_Pkgpc7);
	if (has_slv_msrs(family, model)) {
		BIC_NOT_PRESENT(BIC_Pkgpc2);
		BIC_NOT_PRESENT(BIC_Pkgpc3);
		BIC_PRESENT(BIC_Pkgpc6);
		BIC_NOT_PRESENT(BIC_Pkgpc7);
		BIC_PRESENT(BIC_Mod_c6);
		use_c1_residency_msr = 1;
	}
	if (is_dnv(family, model)) {
		BIC_PRESENT(BIC_CPU_c1);
		BIC_NOT_PRESENT(BIC_CPU_c3);
		BIC_NOT_PRESENT(BIC_Pkgpc3);
		BIC_NOT_PRESENT(BIC_CPU_c7);
		BIC_NOT_PRESENT(BIC_Pkgpc7);
		use_c1_residency_msr = 1;
	}
	if (is_skx(family, model)) {
		BIC_NOT_PRESENT(BIC_CPU_c3);
		BIC_NOT_PRESENT(BIC_Pkgpc3);
		BIC_NOT_PRESENT(BIC_CPU_c7);
		BIC_NOT_PRESENT(BIC_Pkgpc7);
	}
	if (is_bdx(family, model)) {
		BIC_NOT_PRESENT(BIC_CPU_c7);
		BIC_NOT_PRESENT(BIC_Pkgpc7);
	}
	if (has_c8910_msrs(family, model)) {
		BIC_PRESENT(BIC_Pkgpc8);
		BIC_PRESENT(BIC_Pkgpc9);
		BIC_PRESENT(BIC_Pkgpc10);
	}
	do_irtl_hsw = has_c8910_msrs(family, model);
	if (has_skl_msrs(family, model)) {
		BIC_PRESENT(BIC_Totl_c0);
		BIC_PRESENT(BIC_Any_c0);
		BIC_PRESENT(BIC_GFX_c0);
		BIC_PRESENT(BIC_CPUGFX);
	}
	do_slm_cstates = is_slm(family, model);
	do_knl_cstates  = is_knl(family, model);

	if (do_slm_cstates || do_knl_cstates || is_cnl(family, model))
		BIC_NOT_PRESENT(BIC_CPU_c3);

	if (!quiet)
		decode_misc_pwr_mgmt_msr();

	if (!quiet && has_slv_msrs(family, model))
		decode_c6_demotion_policy_msr();

	rapl_probe(family, model);
	perf_limit_reasons_probe(family, model);
	automatic_cstate_conversion_probe(family, model);

	if (!quiet)
		dump_cstate_pstate_config_info(family, model);

	if (!quiet)
		dump_sysfs_cstate_config();
	if (!quiet)
		dump_sysfs_pstate_config();

	if (has_skl_msrs(family, model))
		calculate_tsc_tweak();

	if (!access("/sys/class/drm/card0/power/rc6_residency_ms", R_OK))
		BIC_PRESENT(BIC_GFX_rc6);

	if (!access("/sys/class/graphics/fb0/device/drm/card0/gt_cur_freq_mhz", R_OK))
		BIC_PRESENT(BIC_GFXMHz);

	if (!access("/sys/devices/system/cpu/cpuidle/low_power_idle_cpu_residency_us", R_OK))
		BIC_PRESENT(BIC_CPU_LPI);
	else
		BIC_NOT_PRESENT(BIC_CPU_LPI);

	if (!access("/sys/devices/system/cpu/cpuidle/low_power_idle_system_residency_us", R_OK))
		BIC_PRESENT(BIC_SYS_LPI);
	else
		BIC_NOT_PRESENT(BIC_SYS_LPI);

	if (!quiet)
		decode_misc_feature_control();

	return;
}

/*
 * in /dev/cpu/ return success for names that are numbers
 * ie. filter out ".", "..", "microcode".
 */
int dir_filter(const struct dirent *dirp)
{
	if (isdigit(dirp->d_name[0]))
		return 1;
	else
		return 0;
}

int open_dev_cpu_msr(int dummy1)
{
	return 0;
}

void topology_probe()
{
	int i;
	int max_core_id = 0;
	int max_package_id = 0;
	int max_die_id = 0;
	int max_siblings = 0;

	/* Initialize num_cpus, max_cpu_num */
	set_max_cpu_num();
	topo.num_cpus = 0;
	for_all_proc_cpus(count_cpus);
	if (!summary_only && topo.num_cpus > 1)
		BIC_PRESENT(BIC_CPU);

	if (debug > 1)
		fprintf(outf, "num_cpus %d max_cpu_num %d\n", topo.num_cpus, topo.max_cpu_num);

	cpus = calloc(1, (topo.max_cpu_num  + 1) * sizeof(struct cpu_topology));
	if (cpus == NULL)
		err(1, "calloc cpus");

	/*
	 * Allocate and initialize cpu_present_set
	 */
	cpu_present_set = CPU_ALLOC((topo.max_cpu_num + 1));
	if (cpu_present_set == NULL)
		err(3, "CPU_ALLOC");
	cpu_present_setsize = CPU_ALLOC_SIZE((topo.max_cpu_num + 1));
	CPU_ZERO_S(cpu_present_setsize, cpu_present_set);
	for_all_proc_cpus(mark_cpu_present);

	/*
	 * Validate that all cpus in cpu_subset are also in cpu_present_set
	 */
	for (i = 0; i < CPU_SUBSET_MAXCPUS; ++i) {
		if (CPU_ISSET_S(i, cpu_subset_size, cpu_subset))
			if (!CPU_ISSET_S(i, cpu_present_setsize, cpu_present_set))
				err(1, "cpu%d not present", i);
	}

	/*
	 * Allocate and initialize cpu_affinity_set
	 */
	cpu_affinity_set = CPU_ALLOC((topo.max_cpu_num + 1));
	if (cpu_affinity_set == NULL)
		err(3, "CPU_ALLOC");
	cpu_affinity_setsize = CPU_ALLOC_SIZE((topo.max_cpu_num + 1));
	CPU_ZERO_S(cpu_affinity_setsize, cpu_affinity_set);

	for_all_proc_cpus(init_thread_id);

	/*
	 * For online cpus
	 * find max_core_id, max_package_id
	 */
	for (i = 0; i <= topo.max_cpu_num; ++i) {
		int siblings;

		if (cpu_is_not_present(i)) {
			if (debug > 1)
				fprintf(outf, "cpu%d NOT PRESENT\n", i);
			continue;
		}

		cpus[i].logical_cpu_id = i;

		/* get package information */
		cpus[i].physical_package_id = get_physical_package_id(i);
		if (cpus[i].physical_package_id > max_package_id)
			max_package_id = cpus[i].physical_package_id;

		/* get die information */
		cpus[i].die_id = get_die_id(i);
		if (cpus[i].die_id > max_die_id)
			max_die_id = cpus[i].die_id;

		/* get numa node information */
		cpus[i].physical_node_id = get_physical_node_id(&cpus[i]);
		if (cpus[i].physical_node_id > topo.max_node_num)
			topo.max_node_num = cpus[i].physical_node_id;

		/* get core information */
		cpus[i].physical_core_id = get_core_id(i);
		if (cpus[i].physical_core_id > max_core_id)
			max_core_id = cpus[i].physical_core_id;

		/* get thread information */
		siblings = get_thread_siblings(&cpus[i]);
		if (siblings > max_siblings)
			max_siblings = siblings;
		if (cpus[i].thread_id == 0)
			topo.num_cores++;
	}

	topo.cores_per_node = max_core_id + 1;
	if (debug > 1)
		fprintf(outf, "max_core_id %d, sizing for %d cores per package\n",
			max_core_id, topo.cores_per_node);
	if (!summary_only && topo.cores_per_node > 1)
		BIC_PRESENT(BIC_Core);

	topo.num_die = max_die_id + 1;
	if (debug > 1)
		fprintf(outf, "max_die_id %d, sizing for %d die\n",
				max_die_id, topo.num_die);
	if (!summary_only && topo.num_die > 1)
		BIC_PRESENT(BIC_Die);

	topo.num_packages = max_package_id + 1;
	if (debug > 1)
		fprintf(outf, "max_package_id %d, sizing for %d packages\n",
			max_package_id, topo.num_packages);
	if (!summary_only && topo.num_packages > 1)
		BIC_PRESENT(BIC_Package);

	set_node_data();
	if (debug > 1)
		fprintf(outf, "nodes_per_pkg %d\n", topo.nodes_per_pkg);
	if (!summary_only && topo.nodes_per_pkg > 1)
		BIC_PRESENT(BIC_Node);

	topo.threads_per_core = max_siblings;
	if (debug > 1)
		fprintf(outf, "max_siblings %d\n", max_siblings);

	if (debug < 1)
		return;

	for (i = 0; i <= topo.max_cpu_num; ++i) {
		if (cpu_is_not_present(i))
			continue;
		fprintf(outf,
			"cpu %d pkg %d die %d node %d lnode %d core %d thread %d\n",
			i, cpus[i].physical_package_id, cpus[i].die_id,
			cpus[i].physical_node_id,
			cpus[i].logical_node_id,
			cpus[i].physical_core_id,
			cpus[i].thread_id);
	}

}

void
allocate_counters(struct thread_data **t, struct core_data **c,
		  struct pkg_data **p)
{
	int i;
	int num_cores = topo.cores_per_node * topo.nodes_per_pkg *
			topo.num_packages;
	int num_threads = topo.threads_per_core * num_cores;

	*t = calloc(num_threads, sizeof(struct thread_data));
	if (*t == NULL)
		goto error;

	for (i = 0; i < num_threads; i++)
		(*t)[i].cpu_id = -1;

	*c = calloc(num_cores, sizeof(struct core_data));
	if (*c == NULL)
		goto error;

	for (i = 0; i < num_cores; i++)
		(*c)[i].core_id = -1;

	*p = calloc(topo.num_packages, sizeof(struct pkg_data));
	if (*p == NULL)
		goto error;

	for (i = 0; i < topo.num_packages; i++)
		(*p)[i].package_id = i;

	return;
error:
	err(1, "calloc counters");
}
/*
 * init_counter()
 *
 * set FIRST_THREAD_IN_CORE and FIRST_CORE_IN_PACKAGE
 */
void init_counter(struct thread_data *thread_base, struct core_data *core_base,
	struct pkg_data *pkg_base, int cpu_id)
{
	int pkg_id = cpus[cpu_id].physical_package_id;
	int node_id = cpus[cpu_id].logical_node_id;
	int core_id = cpus[cpu_id].physical_core_id;
	int thread_id = cpus[cpu_id].thread_id;
	struct thread_data *t;
	struct core_data *c;
	struct pkg_data *p;


	/* Workaround for systems where physical_node_id==-1
	 * and logical_node_id==(-1 - topo.num_cpus)
	 */
	if (node_id < 0)
		node_id = 0;

	t = GET_THREAD(thread_base, thread_id, core_id, node_id, pkg_id);
	c = GET_CORE(core_base, core_id, node_id, pkg_id);
	p = GET_PKG(pkg_base, pkg_id);

	t->cpu_id = cpu_id;
	if (thread_id == 0) {
		t->flags |= CPU_IS_FIRST_THREAD_IN_CORE;
		if (cpu_is_first_core_in_package(cpu_id))
			t->flags |= CPU_IS_FIRST_CORE_IN_PACKAGE;
	}

	c->core_id = core_id;
	p->package_id = pkg_id;
}


int initialize_counters(int cpu_id)
{
	init_counter(EVEN_COUNTERS, cpu_id);
	init_counter(ODD_COUNTERS, cpu_id);
	return 0;
}

void allocate_output_buffer()
{
	output_buffer = calloc(1, (1 + topo.num_cpus) * 2048);
	outp = output_buffer;
	if (outp == NULL)
		err(-1, "calloc output buffer");
}
void allocate_fd_percpu(void)
{
	fd_percpu = calloc(topo.max_cpu_num + 1, sizeof(int));
	if (fd_percpu == NULL)
		err(-1, "calloc fd_percpu");
}
void allocate_irq_buffers(void)
{
	irq_column_2_cpu = calloc(topo.num_cpus, sizeof(int));
	if (irq_column_2_cpu == NULL)
		err(-1, "calloc %d", topo.num_cpus);

	irqs_per_cpu = calloc(topo.max_cpu_num + 1, sizeof(int));
	if (irqs_per_cpu == NULL)
		err(-1, "calloc %d", topo.max_cpu_num + 1);
}
void setup_all_buffers(void)
{
	topology_probe();
	allocate_irq_buffers();
	allocate_fd_percpu();
	allocate_counters(&thread_even, &core_even, &package_even);
	allocate_counters(&thread_odd, &core_odd, &package_odd);
	allocate_output_buffer();
	for_all_proc_cpus(initialize_counters);
}

void set_base_cpu(void)
{
	base_cpu = sched_getcpu();
	if (base_cpu < 0)
		err(-ENODEV, "No valid cpus found");

	if (debug > 1)
		fprintf(outf, "base_cpu = %d\n", base_cpu);
}

void turbostat_init()
{
	setup_all_buffers();
	set_base_cpu();
	check_dev_msr();
	check_permissions();
	process_cpuid();


	if (!quiet)
		for_all_cpus(print_hwp, ODD_COUNTERS);

	if (!quiet)
		for_all_cpus(print_epb, ODD_COUNTERS);

	if (!quiet)
		for_all_cpus(print_perf_limit, ODD_COUNTERS);

	if (!quiet)
		for_all_cpus(print_rapl, ODD_COUNTERS);

	for_all_cpus(set_temperature_target, ODD_COUNTERS);

	if (!quiet)
		for_all_cpus(print_thermal, ODD_COUNTERS);

	if (!quiet && do_irtl_snb)
		print_irtl();
}

int fork_it(char **argv)
{
	pid_t child_pid;
	int status;

	snapshot_proc_sysfs_files();
	status = for_all_cpus(get_counters, EVEN_COUNTERS);
	first_counter_read = 0;
	if (status)
		exit(status);
	/* clear affinity side-effect of get_counters() */
	sched_setaffinity(0, cpu_present_setsize, cpu_present_set);
	gettimeofday(&tv_even, (struct timezone *)NULL);

	child_pid = fork();
	if (!child_pid) {
		/* child */
		execvp(argv[0], argv);
		err(errno, "exec %s", argv[0]);
	} else {

		/* parent */
		if (child_pid == -1)
			err(1, "fork");

		signal(SIGINT, SIG_IGN);
		signal(SIGQUIT, SIG_IGN);
		if (waitpid(child_pid, &status, 0) == -1)
			err(status, "waitpid");

		if (WIFEXITED(status))
			status = WEXITSTATUS(status);
	}
	/*
	 * n.b. fork_it() does not check for errors from for_all_cpus()
	 * because re-starting is problematic when forking
	 */
	snapshot_proc_sysfs_files();
	for_all_cpus(get_counters, ODD_COUNTERS);
	gettimeofday(&tv_odd, (struct timezone *)NULL);
	timersub(&tv_odd, &tv_even, &tv_delta);
	if (for_all_cpus_2(delta_cpu, ODD_COUNTERS, EVEN_COUNTERS))
		fprintf(outf, "%s: Counter reset detected\n", progname);
	else {
		compute_average(EVEN_COUNTERS);
		format_all_counters(EVEN_COUNTERS);
	}

	fprintf(outf, "%.6f sec\n", tv_delta.tv_sec + tv_delta.tv_usec/1000000.0);

	flush_output_stderr();

	return status;
}

int get_and_dump_counters(void)
{
	int status;

	snapshot_proc_sysfs_files();
	status = for_all_cpus(get_counters, ODD_COUNTERS);
	if (status)
		return status;

	status = for_all_cpus(dump_counters, ODD_COUNTERS);
	if (status)
		return status;

	flush_output_stdout();

	return status;
}

void print_version() {
	fprintf(outf, "turbostat version 19.08.31"
		" - Len Brown <lenb@kernel.org>\n");
}

int add_counter(unsigned int msr_num, char *path, char *name,
	unsigned int width, enum counter_scope scope,
	enum counter_type type, enum counter_format format, int flags)
{
	struct msr_counter *msrp;

	msrp = calloc(1, sizeof(struct msr_counter));
	if (msrp == NULL) {
		perror("calloc");
		exit(1);
	}

	msrp->msr_num = msr_num;
	strncpy(msrp->name, name, NAME_BYTES);
	if (path)
		strncpy(msrp->path, path, PATH_BYTES);
	msrp->width = width;
	msrp->type = type;
	msrp->format = format;
	msrp->flags = flags;

	switch (scope) {

	case SCOPE_CPU:
		msrp->next = sys.tp;
		sys.tp = msrp;
		sys.added_thread_counters++;
		if (sys.added_thread_counters > MAX_ADDED_THREAD_COUNTERS) {
			fprintf(stderr, "exceeded max %d added thread counters\n",
				MAX_ADDED_COUNTERS);
			exit(-1);
		}
		break;

	case SCOPE_CORE:
		msrp->next = sys.cp;
		sys.cp = msrp;
		sys.added_core_counters++;
		if (sys.added_core_counters > MAX_ADDED_COUNTERS) {
			fprintf(stderr, "exceeded max %d added core counters\n",
				MAX_ADDED_COUNTERS);
			exit(-1);
		}
		break;

	case SCOPE_PACKAGE:
		msrp->next = sys.pp;
		sys.pp = msrp;
		sys.added_package_counters++;
		if (sys.added_package_counters > MAX_ADDED_COUNTERS) {
			fprintf(stderr, "exceeded max %d added package counters\n",
				MAX_ADDED_COUNTERS);
			exit(-1);
		}
		break;
	}

	return 0;
}

void parse_add_command(char *add_command)
{
	int msr_num = 0;
	char *path = NULL;
	char name_buffer[NAME_BYTES] = "";
	int width = 64;
	int fail = 0;
	enum counter_scope scope = SCOPE_CPU;
	enum counter_type type = COUNTER_CYCLES;
	enum counter_format format = FORMAT_DELTA;

	while (add_command) {

		if (sscanf(add_command, "msr0x%x", &msr_num) == 1)
			goto next;

		if (sscanf(add_command, "msr%d", &msr_num) == 1)
			goto next;

		if (*add_command == '/') {
			path = add_command;
			goto next;
		}

		if (sscanf(add_command, "u%d", &width) == 1) {
			if ((width == 32) || (width == 64))
				goto next;
			width = 64;
		}
		if (!strncmp(add_command, "cpu", strlen("cpu"))) {
			scope = SCOPE_CPU;
			goto next;
		}
		if (!strncmp(add_command, "core", strlen("core"))) {
			scope = SCOPE_CORE;
			goto next;
		}
		if (!strncmp(add_command, "package", strlen("package"))) {
			scope = SCOPE_PACKAGE;
			goto next;
		}
		if (!strncmp(add_command, "cycles", strlen("cycles"))) {
			type = COUNTER_CYCLES;
			goto next;
		}
		if (!strncmp(add_command, "seconds", strlen("seconds"))) {
			type = COUNTER_SECONDS;
			goto next;
		}
		if (!strncmp(add_command, "usec", strlen("usec"))) {
			type = COUNTER_USEC;
			goto next;
		}
		if (!strncmp(add_command, "raw", strlen("raw"))) {
			format = FORMAT_RAW;
			goto next;
		}
		if (!strncmp(add_command, "delta", strlen("delta"))) {
			format = FORMAT_DELTA;
			goto next;
		}
		if (!strncmp(add_command, "percent", strlen("percent"))) {
			format = FORMAT_PERCENT;
			goto next;
		}

		if (sscanf(add_command, "%18s,%*s", name_buffer) == 1) {	/* 18 < NAME_BYTES */
			char *eos;

			eos = strchr(name_buffer, ',');
			if (eos)
				*eos = '\0';
			goto next;
		}

next:
		add_command = strchr(add_command, ',');
		if (add_command) {
			*add_command = '\0';
			add_command++;
		}

	}
	if ((msr_num == 0) && (path == NULL)) {
		fprintf(stderr, "--add: (msrDDD | msr0xXXX | /path_to_counter ) required\n");
		fail++;
	}

	/* generate default column header */
	if (*name_buffer == '\0') {
		if (width == 32)
			sprintf(name_buffer, "M0x%x%s", msr_num, format == FORMAT_PERCENT ? "%" : "");
		else
			sprintf(name_buffer, "M0X%x%s", msr_num, format == FORMAT_PERCENT ? "%" : "");
	}

	if (add_counter(msr_num, path, name_buffer, width, scope, type, format, 0))
		fail++;

	if (fail) {
		help();
		exit(1);
	}
}

int is_deferred_skip(char *name)
{
	int i;

	for (i = 0; i < deferred_skip_index; ++i)
		if (!strcmp(name, deferred_skip_names[i]))
			return 1;
	return 0;
}

void probe_sysfs(void)
{
	char path[64];
	char name_buf[16];
	FILE *input;
	int state;
	char *sp;

	if (!DO_BIC(BIC_sysfs))
		return;

	for (state = 10; state >= 0; --state) {

		sprintf(path, "/sys/devices/system/cpu/cpu%d/cpuidle/state%d/name",
			base_cpu, state);
		input = fopen(path, "r");
		if (input == NULL)
			continue;
		if (!fgets(name_buf, sizeof(name_buf), input))
			err(1, "%s: failed to read file", path);

		 /* truncate "C1-HSW\n" to "C1", or truncate "C1\n" to "C1" */
		sp = strchr(name_buf, '-');
		if (!sp)
			sp = strchrnul(name_buf, '\n');
		*sp = '%';
		*(sp + 1) = '\0';

		fclose(input);

		sprintf(path, "cpuidle/state%d/time", state);

		if (is_deferred_skip(name_buf))
			continue;

		add_counter(0, path, name_buf, 64, SCOPE_CPU, COUNTER_USEC,
				FORMAT_PERCENT, SYSFS_PERCPU);
	}

	for (state = 10; state >= 0; --state) {

		sprintf(path, "/sys/devices/system/cpu/cpu%d/cpuidle/state%d/name",
			base_cpu, state);
		input = fopen(path, "r");
		if (input == NULL)
			continue;
		if (!fgets(name_buf, sizeof(name_buf), input))
			err(1, "%s: failed to read file", path);
		 /* truncate "C1-HSW\n" to "C1", or truncate "C1\n" to "C1" */
		sp = strchr(name_buf, '-');
		if (!sp)
			sp = strchrnul(name_buf, '\n');
		*sp = '\0';
		fclose(input);

		sprintf(path, "cpuidle/state%d/usage", state);

		if (is_deferred_skip(name_buf))
			continue;

		add_counter(0, path, name_buf, 64, SCOPE_CPU, COUNTER_ITEMS,
				FORMAT_DELTA, SYSFS_PERCPU);
	}

}


/*
 * parse cpuset with following syntax
 * 1,2,4..6,8-10 and set bits in cpu_subset
 */
void parse_cpu_command(char *optarg)
{
	unsigned int start, end;
	char *next;

	if (!strcmp(optarg, "core")) {
		if (cpu_subset)
			goto error;
		show_core_only++;
		return;
	}
	if (!strcmp(optarg, "package")) {
		if (cpu_subset)
			goto error;
		show_pkg_only++;
		return;
	}
	if (show_core_only || show_pkg_only)
		goto error;

	cpu_subset = CPU_ALLOC(CPU_SUBSET_MAXCPUS);
	if (cpu_subset == NULL)
		err(3, "CPU_ALLOC");
	cpu_subset_size = CPU_ALLOC_SIZE(CPU_SUBSET_MAXCPUS);

	CPU_ZERO_S(cpu_subset_size, cpu_subset);

	next = optarg;

	while (next && *next) {

		if (*next == '-')	/* no negative cpu numbers */
			goto error;

		start = strtoul(next, &next, 10);

		if (start >= CPU_SUBSET_MAXCPUS)
			goto error;
		CPU_SET_S(start, cpu_subset_size, cpu_subset);

		if (*next == '\0')
			break;

		if (*next == ',') {
			next += 1;
			continue;
		}

		if (*next == '-') {
			next += 1;	/* start range */
		} else if (*next == '.') {
			next += 1;
			if (*next == '.')
				next += 1;	/* start range */
			else
				goto error;
		}

		end = strtoul(next, &next, 10);
		if (end <= start)
			goto error;

		while (++start <= end) {
			if (start >= CPU_SUBSET_MAXCPUS)
				goto error;
			CPU_SET_S(start, cpu_subset_size, cpu_subset);
		}

		if (*next == ',')
			next += 1;
		else if (*next != '\0')
			goto error;
	}

	return;

error:
	fprintf(stderr, "\"--cpu %s\" malformed\n", optarg);
	help();
	exit(-1);
}


void cmdline(int argc, char **argv)
{
	int opt;
	int option_index = 0;
	static struct option long_options[] = {
		{"add",		required_argument,	0, 'a'},
		{"cpu",		required_argument,	0, 'c'},
		{"Dump",	no_argument,		0, 'D'},
		{"debug",	no_argument,		0, 'd'},	/* internal, not documented */
		{"enable",	required_argument,	0, 'e'},
		{"interval",	required_argument,	0, 'i'},
		{"num_iterations",	required_argument,	0, 'n'},
		{"help",	no_argument,		0, 'h'},
		{"hide",	required_argument,	0, 'H'},	// meh, -h taken by --help
		{"Joules",	no_argument,		0, 'J'},
		{"list",	no_argument,		0, 'l'},
		{"out",		required_argument,	0, 'o'},
		{"quiet",	no_argument,		0, 'q'},
		{"show",	required_argument,	0, 's'},
		{"Summary",	no_argument,		0, 'S'},
		{"TCC",		required_argument,	0, 'T'},
		{"version",	no_argument,		0, 'v' },
		{0,		0,			0,  0 }
	};

	progname = argv[0];

	while ((opt = getopt_long_only(argc, argv, "+C:c:Dde:hi:Jn:o:qST:v",
				long_options, &option_index)) != -1) {
		switch (opt) {
		case 'a':
			parse_add_command(optarg);
			break;
		case 'c':
			parse_cpu_command(optarg);
			break;
		case 'D':
			dump_only++;
			break;
		case 'e':
			/* --enable specified counter */
			bic_enabled = bic_enabled | bic_lookup(optarg, SHOW_LIST);
			break;
		case 'd':
			debug++;
			ENABLE_BIC(BIC_DISABLED_BY_DEFAULT);
			break;
		case 'H':
			/*
			 * --hide: do not show those specified
			 *  multiple invocations simply clear more bits in enabled mask
			 */
			bic_enabled &= ~bic_lookup(optarg, HIDE_LIST);
			break;
		case 'h':
		default:
			help();
			exit(1);
		case 'i':
			{
				double interval = strtod(optarg, NULL);

				if (interval < 0.001) {
					fprintf(outf, "interval %f seconds is too small\n",
						interval);
					exit(2);
				}

				interval_tv.tv_sec = interval_ts.tv_sec = interval;
				interval_tv.tv_usec = (interval - interval_tv.tv_sec) * 1000000;
				interval_ts.tv_nsec = (interval - interval_ts.tv_sec) * 1000000000;
			}
			break;
		case 'J':
			rapl_joules++;
			break;
		case 'l':
			ENABLE_BIC(BIC_DISABLED_BY_DEFAULT);
			list_header_only++;
			quiet++;
			break;
		case 'o':
			outf = fopen_or_die(optarg, "w");
			break;
		case 'q':
			quiet = 1;
			break;
		case 'n':
			num_iterations = strtod(optarg, NULL);

			if (num_iterations <= 0) {
				fprintf(outf, "iterations %d should be positive number\n",
					num_iterations);
				exit(2);
			}
			break;
		case 's':
			/*
			 * --show: show only those specified
			 *  The 1st invocation will clear and replace the enabled mask
			 *  subsequent invocations can add to it.
			 */
			if (shown == 0)
				bic_enabled = bic_lookup(optarg, SHOW_LIST);
			else
				bic_enabled |= bic_lookup(optarg, SHOW_LIST);
			shown = 1;
			break;
		case 'S':
			summary_only++;
			break;
		case 'T':
			tcc_activation_temp_override = atoi(optarg);
			break;
		case 'v':
			print_version();
			exit(0);
			break;
		}
	}
}

int main(int argc, char **argv)
{
	outf = stderr;
	cmdline(argc, argv);

	if (!quiet)
		print_version();

	probe_sysfs();

	turbostat_init();

	/* dump counters and exit */
	if (dump_only)
		return get_and_dump_counters();

	/* list header and exit */
	if (list_header_only) {
		print_header(",");
		flush_output_stdout();
		return 0;
	}

	/*
	 * if any params left, it must be a command to fork
	 */
	if (argc - optind)
		return fork_it(argv + optind);
	else
		turbostat_loop();

	return 0;
}<|MERGE_RESOLUTION|>--- conflicted
+++ resolved
@@ -3235,17 +3235,11 @@
 		has_misc_feature_control = 1;
 		break;
 	case INTEL_FAM6_HASWELL:	/* HSW */
+	case INTEL_FAM6_HASWELL_G:	/* HSW */
 	case INTEL_FAM6_HASWELL_X:	/* HSX */
-<<<<<<< HEAD
-	case INTEL_FAM6_HASWELL_G:	/* HSW */
+	case INTEL_FAM6_HASWELL_L:	/* HSW */
 	case INTEL_FAM6_BROADWELL:	/* BDW */
 	case INTEL_FAM6_BROADWELL_G:	/* BDW */
-=======
-	case INTEL_FAM6_HASWELL_ULT:	/* HSW */
-	case INTEL_FAM6_HASWELL_GT3E:	/* HSW */
-	case INTEL_FAM6_BROADWELL_CORE:	/* BDW */
-	case INTEL_FAM6_BROADWELL_GT3E:	/* BDW */
->>>>>>> 9f159ae0
 	case INTEL_FAM6_BROADWELL_X:	/* BDX */
 	case INTEL_FAM6_SKYLAKE_L:	/* SKL */
 	case INTEL_FAM6_CANNONLAKE_L:	/* CNL */
@@ -3439,16 +3433,10 @@
 	case INTEL_FAM6_IVYBRIDGE:	/* IVB */
 	case INTEL_FAM6_HASWELL:	/* HSW */
 	case INTEL_FAM6_HASWELL_X:	/* HSX */
-<<<<<<< HEAD
+	case INTEL_FAM6_HASWELL_L:	/* HSW */
 	case INTEL_FAM6_HASWELL_G:	/* HSW */
 	case INTEL_FAM6_BROADWELL:	/* BDW */
 	case INTEL_FAM6_BROADWELL_G:	/* BDW */
-=======
-	case INTEL_FAM6_HASWELL_ULT:	/* HSW */
-	case INTEL_FAM6_HASWELL_GT3E:	/* HSW */
-	case INTEL_FAM6_BROADWELL_CORE:	/* BDW */
-	case INTEL_FAM6_BROADWELL_GT3E:	/* BDW */
->>>>>>> 9f159ae0
 	case INTEL_FAM6_BROADWELL_X:	/* BDX */
 	case INTEL_FAM6_SKYLAKE_L:	/* SKL */
 	case INTEL_FAM6_CANNONLAKE_L:	/* CNL */
@@ -3882,18 +3870,11 @@
 	switch (model) {
 	case INTEL_FAM6_SANDYBRIDGE:
 	case INTEL_FAM6_IVYBRIDGE:
-<<<<<<< HEAD
 	case INTEL_FAM6_HASWELL:	/* HSW */
+	case INTEL_FAM6_HASWELL_L:	/* HSW */
 	case INTEL_FAM6_HASWELL_G:	/* HSW */
 	case INTEL_FAM6_BROADWELL:	/* BDW */
 	case INTEL_FAM6_BROADWELL_G:	/* BDW */
-=======
-	case INTEL_FAM6_HASWELL_CORE:	/* HSW */
-	case INTEL_FAM6_HASWELL_ULT:	/* HSW */
-	case INTEL_FAM6_HASWELL_GT3E:	/* HSW */
-	case INTEL_FAM6_BROADWELL_CORE:	/* BDW */
-	case INTEL_FAM6_BROADWELL_GT3E:	/* BDW */
->>>>>>> 9f159ae0
 		do_rapl = RAPL_PKG | RAPL_CORES | RAPL_CORE_POLICY | RAPL_GFX | RAPL_PKG_POWER_INFO;
 		if (rapl_joules) {
 			BIC_PRESENT(BIC_Pkg_J);
@@ -4082,14 +4063,9 @@
 		return;
 
 	switch (model) {
-<<<<<<< HEAD
 	case INTEL_FAM6_HASWELL:	/* HSW */
+	case INTEL_FAM6_HASWELL_L:	/* HSW */
 	case INTEL_FAM6_HASWELL_G:	/* HSW */
-=======
-	case INTEL_FAM6_HASWELL_CORE:	/* HSW */
-	case INTEL_FAM6_HASWELL_ULT:	/* HSW */
-	case INTEL_FAM6_HASWELL_GT3E:	/* HSW */
->>>>>>> 9f159ae0
 		do_gfx_perf_limit_reasons = 1;
 	case INTEL_FAM6_HASWELL_X:	/* HSX */
 		do_core_perf_limit_reasons = 1;
@@ -4304,25 +4280,19 @@
 	switch (model) {
 	case INTEL_FAM6_SANDYBRIDGE:
 	case INTEL_FAM6_SANDYBRIDGE_X:
-	case INTEL_FAM6_IVYBRIDGE:	/* IVB */
-	case INTEL_FAM6_IVYBRIDGE_X:	/* IVB Xeon */
-	case INTEL_FAM6_HASWELL:	/* HSW */
-	case INTEL_FAM6_HASWELL_X:	/* HSW */
-<<<<<<< HEAD
-	case INTEL_FAM6_HASWELL_G:	/* HSW */
-	case INTEL_FAM6_BROADWELL:	/* BDW */
-	case INTEL_FAM6_BROADWELL_G:	/* BDW */
-=======
-	case INTEL_FAM6_HASWELL_ULT:	/* HSW */
-	case INTEL_FAM6_HASWELL_GT3E:	/* HSW */
-	case INTEL_FAM6_BROADWELL_CORE:	/* BDW */
-	case INTEL_FAM6_BROADWELL_GT3E:	/* BDW */
->>>>>>> 9f159ae0
-	case INTEL_FAM6_BROADWELL_X:	/* BDX */
-	case INTEL_FAM6_SKYLAKE_L:	/* SKL */
-	case INTEL_FAM6_CANNONLAKE_L:	/* CNL */
-	case INTEL_FAM6_SKYLAKE_X:	/* SKX */
-	case INTEL_FAM6_ATOM_GOLDMONT:	/* BXT */
+	case INTEL_FAM6_IVYBRIDGE:		/* IVB */
+	case INTEL_FAM6_IVYBRIDGE_X:		/* IVB Xeon */
+	case INTEL_FAM6_HASWELL:		/* HSW */
+	case INTEL_FAM6_HASWELL_X:		/* HSW */
+	case INTEL_FAM6_HASWELL_L:		/* HSW */
+	case INTEL_FAM6_HASWELL_G:		/* HSW */
+	case INTEL_FAM6_BROADWELL:		/* BDW */
+	case INTEL_FAM6_BROADWELL_G:		/* BDW */
+	case INTEL_FAM6_BROADWELL_X:		/* BDX */
+	case INTEL_FAM6_SKYLAKE_L:		/* SKL */
+	case INTEL_FAM6_CANNONLAKE_L:		/* CNL */
+	case INTEL_FAM6_SKYLAKE_X:		/* SKX */
+	case INTEL_FAM6_ATOM_GOLDMONT:		/* BXT */
 	case INTEL_FAM6_ATOM_GOLDMONT_PLUS:
 	case INTEL_FAM6_ATOM_GOLDMONT_D:	/* DNV */
 		return 1;
@@ -4348,17 +4318,10 @@
 		return 0;
 
 	switch (model) {
-<<<<<<< HEAD
-	case INTEL_FAM6_HASWELL:
+	case INTEL_FAM6_HASWELL_L:	/* HSW */
 	case INTEL_FAM6_BROADWELL:	/* BDW */
 	case INTEL_FAM6_SKYLAKE_L:	/* SKL */
 	case INTEL_FAM6_CANNONLAKE_L:	/* CNL */
-=======
-	case INTEL_FAM6_HASWELL_ULT:	/* HSW */
-	case INTEL_FAM6_BROADWELL_CORE:	/* BDW */
-	case INTEL_FAM6_SKYLAKE_MOBILE:	/* SKL */
-	case INTEL_FAM6_CANNONLAKE_MOBILE:	/* CNL */
->>>>>>> 9f159ae0
 	case INTEL_FAM6_ATOM_GOLDMONT:	/* BXT */
 	case INTEL_FAM6_ATOM_GOLDMONT_PLUS:
 		return 1;
@@ -4639,12 +4602,6 @@
 	case INTEL_FAM6_XEON_PHI_KNM:
 		return INTEL_FAM6_XEON_PHI_KNL;
 
-<<<<<<< HEAD
-	case INTEL_FAM6_HASWELL_L:
-		return INTEL_FAM6_HASWELL;
-
-=======
->>>>>>> 9f159ae0
 	case INTEL_FAM6_BROADWELL_X:
 	case INTEL_FAM6_BROADWELL_D:	/* BDX-DE */
 		return INTEL_FAM6_BROADWELL_X;
@@ -4655,17 +4612,12 @@
 	case INTEL_FAM6_KABYLAKE:
 		return INTEL_FAM6_SKYLAKE_L;
 
-<<<<<<< HEAD
 	case INTEL_FAM6_ICELAKE_L:
+	case INTEL_FAM6_ICELAKE_NNPI:
 		return INTEL_FAM6_CANNONLAKE_L;
-=======
-	case INTEL_FAM6_ICELAKE_MOBILE:
-	case INTEL_FAM6_ICELAKE_NNPI:
-		return INTEL_FAM6_CANNONLAKE_MOBILE;
-
-	case INTEL_FAM6_ATOM_TREMONT_X:
-		return INTEL_FAM6_ATOM_GOLDMONT_X;
->>>>>>> 9f159ae0
+
+	case INTEL_FAM6_ATOM_TREMONT_D:
+		return INTEL_FAM6_ATOM_GOLDMONT_D;
 	}
 	return model;
 }
